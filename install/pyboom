#!/bin/bash
set -euo pipefail

# This script copies the BOOM library into a format suitable for exporting into
# python.  It puts the 'setup.py' script and package files at the top, copies
# the C++ library below, and puts the pybind11 bindings in a pybind11 folder.
#
# On exit, the .../python_package/BayesBoom directory is suitable for
# installation with pip.

help_message="\n -p Publish package to PyPi after installing."

usage () { echo "Usage: $0 [-p] $help_message 1>&2; exit 0"; }

DO_PUBLISH=0

while getopts :ci option; do
    case "${option}" in
        p)
            DO_PUBLISH=1
            ;;
        \?)
	    echo "Invalid option: -$OPTARG" >&2
            usage
            ;;
    esac
done
shift $((OPTIND-1))

PACKAGE_DIR='python_package/BayesBoom'
BOOM_DIR=$PACKAGE_DIR'/boom'

echo "PACKAGE_DIR is $PACKAGE_DIR"
echo "BOOM_DIR is $BOOM_DIR"

## If there is already a Boom directory then delete it.
if [ -d "$PACKAGE_DIR" ]; then
    echo "Removing previous directory $PACKAGE_DIR"
    rm -rf $PACKAGE_DIR
fi
mkdir -p $PACKAGE_DIR

## Copy non-cpp packages to the package directory
cp -r Interfaces/python/R/BayesBoom/R $PACKAGE_DIR/R
cp -r Interfaces/python/bsts/BayesBoom/bsts $PACKAGE_DIR/bsts
cp -r Interfaces/python/dynreg/BayesBoom/dynreg $PACKAGE_DIR/dynreg
cp -r Interfaces/python/impute/BayesBoom/impute $PACKAGE_DIR/impute
cp -r Interfaces/python/spikeslab/BayesBoom/spikeslab $PACKAGE_DIR/spikeslab
cp -r Interfaces/python/test_utils/BayesBoom/test_utils $PACKAGE_DIR/test_utils

## create a Boom subdirectory and copy the relevant files into it.
mkdir -p $BOOM_DIR
echo "Copying top level files"
cp Interfaces/python/BayesBoom/*.py $BOOM_DIR
mv $BOOM_DIR/setup.py $PACKAGE_DIR/..

cp Interfaces/python/BayesBoom/MANIFEST.in $PACKAGE_DIR/..

##----------------------------------------------------------------------
## Source:
## Create the source directory and copy top-level files.
backup_files=`find . -name "\.#*"`
if [ ! -z $backup_files ]
then
    echo "Removing backup files: $backup_files"
    rm $backup_files
fi

echo "Copying source files"
## Populate the various source directories.
SRCS=`find Bmath -name "*.cpp"`
SRCS="$SRCS `find cpputil -name "*.cpp"`"
SRCS="$SRCS `find distributions -name "*.cpp"`"
SRCS="$SRCS `find LinAlg -name "*.cpp"`"
SRCS="$SRCS `find math -name "*.cpp"`"
SRCS="$SRCS `find Models -name "*.cpp"`"
SRCS="$SRCS `find numopt -name "*.cpp"`"
SRCS="$SRCS `find Samplers -name "*.cpp"`"
SRCS="$SRCS `find stats -name "*.cpp"`"
SRCS="$SRCS `find TargetFun -name "*.cpp"`"
./install/install_headers.py $SRCS $BOOM_DIR/

echo "Done copying source files."

##----------------------------------------------------------------------
## Copy the pybind11 bindings
echo "copying pybind11 bindings"
mkdir $BOOM_DIR/pybind11
if [[ $OSTYPE =~ "darwin" ]]; then
    echo "This looks like a mac.  Copying files with ditto."
    ditto Interfaces/python/BayesBoom/ $BOOM_DIR/pybind11
elif [[ $OSTYPE =~ "linux" ]]; then
    echo "This looks like linux.  Copying files with cp -R."
    cp -R Interfaces/python/BayesBoom/* $BOOM_DIR/pybind11
else
    echo "ERROR copying files.  Could not determine the OS."
fi
mv $BOOM_DIR/pybind11/__init__.py $BOOM_DIR

echo "done copying pybind11 bindings"

##----------------------------------------------------------------------
## Headers:
## Create the include directory, and add in the top level header files.
echo "copying headers"
mkdir -p $BOOM_DIR/include
cp *.hpp $BOOM_DIR

## Put a couple of local implementation files in the source directories that
## expect them.
echo "copying cephus to $BOOM_DIR/math/cephes/cephus_impl.hpp"
cp math/cephes/cephes_impl.hpp $BOOM_DIR/math/cephes/cephus_impl.hpp
cp Bmath/*.hpp $BOOM_DIR/Bmath
echo "done copying cephus"

## Copy the bulk of the header files to the relevant sub directories.
HDRS=`find Bmath -name "*.hpp"`
HDRS="$HDRS `find cpputil -name "*.hpp"`"
HDRS="$HDRS `find distributions -name "*.hpp"`"
HDRS="$HDRS `find LinAlg -name "*.hpp"`"
HDRS="$HDRS `find math -name "*.hpp"`"
HDRS="$HDRS `find Models -name "*.hpp"`"
HDRS="$HDRS `find numopt -name "*.hpp"`"
HDRS="$HDRS `find Samplers -name "*.hpp"`"
HDRS="$HDRS `find stats -name "*.hpp"`"
HDRS="$HDRS `find TargetFun -name "*.hpp"`"
HDRS="$HDRS `find Eigen -name "*.h"`"
./install/install_headers.py $HDRS $BOOM_DIR/
echo "done copying headers"

if [[ $OSTYPE =~ "darwin" ]]; then
    # On Linux this would be cp --parents, but that option does
    # not exist on OS X.
    echo "This looks like a Mac.  Copying Eigen files with ditto."
    ditto  Eigen/ $BOOM_DIR/Eigen/
    #echo "Ignore the message about not being able to copy Eigen/src."
elif [[ $OSTYPE =~ "linux" ]]; then
    echo "This looks like Linux.  Copying Eigen files with cp --parents."
    cp -R Eigen/* $BOOM_DIR/Eigen/
else
    echo "Unfamiliar OS.  I'm not going to copy Eigen files."
fi

##----------------------------------------------------------------------
## Build and install the package:
echo "Time to build the package!"

cd python_package
python3 setup.py sdist bdist_wheel
# python3 -m pip install dist/BayesBoom-*.whl
# CC="ccache clang++" CXX="ccache"
# pip3 --verbose install ./BayesBoom

cd dist
if -v pip3 &> /dev/null
then
    pip3 install `ls -t BayesBoom-*.whl | head -1` --force-reinstall
else
    pip install `ls -t BayesBoom-*.whl | head -1` --force-reinstall
fi

##----------------------------------------------------------------------
## Install the pure python packages
# cd ..
# pip3 install Interfaces/python/R
# pip3 install Interfaces/python/bsts
# pip3 install Interfaces/python/spikeslab

echo "To publish to pypi:"
echo "twine upload dist/BayesBoom-VERSION.*"

echo "To build manylinux wheel:"
echo "docker build -t pyboom ."
echo "docker run -v /tmp:/export  --rm -it pyboom cp /output/BayesBoom-0.0.3-cp36-cp36m-manylinux2010_x86_64.whl /export/."

if [[ $DO_PUBLISH == 1 ]]; then
<<<<<<< HEAD
    twine upload dist/*.tar.gz
fi

if [[ $BUILD_WHEEL == 1 ]]; then
    cd ..
    docker build -t pyboom .
    docker run -v /tmp:/export --rm -it pyboom cp /output/BayesBoom-0.0.3-cp36-cp36m-manylinux2010_x86_64.whl /export/.
=======
    twine upload dist/BayesBoom-*.tar.gz
>>>>>>> beb069f1
fi<|MERGE_RESOLUTION|>--- conflicted
+++ resolved
@@ -174,15 +174,11 @@
 echo "docker run -v /tmp:/export  --rm -it pyboom cp /output/BayesBoom-0.0.3-cp36-cp36m-manylinux2010_x86_64.whl /export/."
 
 if [[ $DO_PUBLISH == 1 ]]; then
-<<<<<<< HEAD
-    twine upload dist/*.tar.gz
+    twine upload dist/BayesBoom-*.tar.gz
 fi
 
 if [[ $BUILD_WHEEL == 1 ]]; then
     cd ..
     docker build -t pyboom .
     docker run -v /tmp:/export --rm -it pyboom cp /output/BayesBoom-0.0.3-cp36-cp36m-manylinux2010_x86_64.whl /export/.
-=======
-    twine upload dist/BayesBoom-*.tar.gz
->>>>>>> beb069f1
 fi