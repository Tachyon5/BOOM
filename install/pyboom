#!/bin/bash

# This script copies the BOOM library into a format suitable for exporting into
# python.  It puts the 'setup.py' script and package files at the top, copies
# the C++ library below, and puts the pybind11 bindings in a pybind11 folder.
#
# On exit, the .../python_package/BayesBoom directory is suitable for
# installation with pip.

help_message="\n -p Publish package to PyPi after installing."

usage () { echo "Usage: $0 [-p] $help_message 1>&2; exit 0"; }

DO_PUBLISH=0

while getopts :ci option; do
    case "${option}" in
        p)
            DO_PUBLISH=1
            ;;
        \?)
	    echo "Invalid option: -$OPTARG" >&2
            usage
            ;;
    esac
done
shift $((OPTIND-1))

PACKAGE_DIR='python_package/BayesBoom'
BOOM_DIR=$PACKAGE_DIR'/boom'

echo "PACKAGE_DIR is $PACKAGE_DIR"
echo "BOOM_DIR is $BOOM_DIR"

## If there is already a Boom directory then delete it.
if [ -d "$PACKAGE_DIR" ]; then
    echo "Removing previous directory $PACKAGE_DIR"
    rm -rf $PACKAGE_DIR
fi
mkdir -p $PACKAGE_DIR

## Copy non-cpp packages to the package directory
cp -r Interfaces/python/R/BayesBoom/R $PACKAGE_DIR/R
cp -r Interfaces/python/bsts/BayesBoom/bsts $PACKAGE_DIR/bsts
cp -r Interfaces/python/dynreg/BayesBoom/dynreg $PACKAGE_DIR/dynreg
cp -r Interfaces/python/impute/BayesBoom/impute $PACKAGE_DIR/impute
cp -r Interfaces/python/spikeslab/BayesBoom/spikeslab $PACKAGE_DIR/spikeslab
cp -r Interfaces/python/test_utils/BayesBoom/test_utils $PACKAGE_DIR/test_utils

## create a Boom subdirectory and copy the relevant files into it.
mkdir -p $BOOM_DIR
echo "Copying top level files"
cp Interfaces/python/BayesBoom/*.py $BOOM_DIR
mv $BOOM_DIR/setup.py $PACKAGE_DIR/..


##----------------------------------------------------------------------
## Source:
## Create the source directory and copy top-level files.
backup_files=`find . -name "\.#*"`
if [ ! -z $backup_files ]
then
    echo "Removing backup files: $backup_files"
    rm $backup_files
fi

echo "Copying source files"
## Populate the various source directories.
SRCS=`find Bmath -name "*.cpp"`
SRCS="$SRCS `find cpputil -name "*.cpp"`"
SRCS="$SRCS `find distributions -name "*.cpp"`"
SRCS="$SRCS `find LinAlg -name "*.cpp"`"
SRCS="$SRCS `find math -name "*.cpp"`"
SRCS="$SRCS `find Models -name "*.cpp"`"
SRCS="$SRCS `find numopt -name "*.cpp"`"
SRCS="$SRCS `find Samplers -name "*.cpp"`"
SRCS="$SRCS `find stats -name "*.cpp"`"
SRCS="$SRCS `find TargetFun -name "*.cpp"`"
./install/install_headers.py $SRCS $BOOM_DIR/

echo "Done copying source files."

##----------------------------------------------------------------------
## Copy the pybind11 bindings
echo "copying pybind11 bindings"
mkdir $BOOM_DIR/pybind11
if [[ $OSTYPE =~ "darwin" ]]; then
    echo "This looks like a mac.  Copying files with ditto."
    ditto Interfaces/python/BayesBoom/ $BOOM_DIR/pybind11
elif [[ $OSTYPE =~ "linux" ]]; then
    echo "This looks like linux.  Copying files with cp -R."
    cp -R Interfaces/python/BayesBoom/* $BOOM_DIR/pybind11
else
    echo "ERROR copying files.  Could not determine the OS."
fi
mv $BOOM_DIR/pybind11/__init__.py $BOOM_DIR

echo "done copying pybind11 bindings"

##----------------------------------------------------------------------
## Headers:
## Create the include directory, and add in the top level header files.
echo "copying headers"
mkdir -p $BOOM_DIR/include
cp *.hpp $BOOM_DIR

## Put a couple of local implementation files in the source directories that
## expect them.
echo "copying cephus to $BOOM_DIR/math/cephes/cephus_impl.hpp"
cp math/cephes/cephes_impl.hpp $BOOM_DIR/math/cephes/cephus_impl.hpp
cp Bmath/*.hpp $BOOM_DIR/Bmath
echo "done copying cephus"

## Copy the bulk of the header files to the relevant sub directories.
HDRS=`find Bmath -name "*.hpp"`
HDRS="$HDRS `find cpputil -name "*.hpp"`"
HDRS="$HDRS `find distributions -name "*.hpp"`"
HDRS="$HDRS `find LinAlg -name "*.hpp"`"
HDRS="$HDRS `find math -name "*.hpp"`"
HDRS="$HDRS `find Models -name "*.hpp"`"
HDRS="$HDRS `find numopt -name "*.hpp"`"
HDRS="$HDRS `find Samplers -name "*.hpp"`"
HDRS="$HDRS `find stats -name "*.hpp"`"
HDRS="$HDRS `find TargetFun -name "*.hpp"`"
HDRS="$HDRS `find Eigen -name "*.h"`"
./install/install_headers.py $HDRS $BOOM_DIR/
echo "done copying headers"

if [[ $OSTYPE =~ "darwin" ]]; then
    # On Linux this would be cp --parents, but that option does
    # not exist on OS X.
    echo "This looks like a Mac.  Copying Eigen files with ditto."
    ditto  Eigen/ $BOOM_DIR/Eigen/
    #echo "Ignore the message about not being able to copy Eigen/src."
elif [[ $OSTYPE =~ "linux" ]]; then
    echo "This looks like Linux.  Copying Eigen files with cp --parents."
    cp -R Eigen/* $BOOM_DIR/Eigen/
else
    echo "Unfamiliar OS.  I'm not going to copy Eigen files."
fi

##----------------------------------------------------------------------
## Build and install the package:
echo "Time to build the package!"
cd python_package
<<<<<<< HEAD
pip3 --verbose install ./BayesBoom

if [[ $DO_PUBLISH == 1 ]]; then
    twine upload dist/*.tar.gz
fi
=======
python3 setup.py sdist bdist_wheel
python3 -m pip install dist/BayesBoom-*.whl
# CC="ccache clang++" CXX="ccache"
# pip3 --verbose install ./BayesBoom

##----------------------------------------------------------------------
## Install the pure python packages
# cd ..
# pip3 install Interfaces/python/R
# pip3 install Interfaces/python/bsts
# pip3 install Interfaces/python/spikeslab
>>>>>>> e2a65668
<|MERGE_RESOLUTION|>--- conflicted
+++ resolved
@@ -142,16 +142,10 @@
 ##----------------------------------------------------------------------
 ## Build and install the package:
 echo "Time to build the package!"
+
 cd python_package
-<<<<<<< HEAD
-pip3 --verbose install ./BayesBoom
-
-if [[ $DO_PUBLISH == 1 ]]; then
-    twine upload dist/*.tar.gz
-fi
-=======
 python3 setup.py sdist bdist_wheel
-python3 -m pip install dist/BayesBoom-*.whl
+# python3 -m pip install dist/BayesBoom-*.whl
 # CC="ccache clang++" CXX="ccache"
 # pip3 --verbose install ./BayesBoom
 
@@ -161,4 +155,7 @@
 # pip3 install Interfaces/python/R
 # pip3 install Interfaces/python/bsts
 # pip3 install Interfaces/python/spikeslab
->>>>>>> e2a65668
+
+if [[ $DO_PUBLISH == 1 ]]; then
+    twine upload dist/*.tar.gz
+fi