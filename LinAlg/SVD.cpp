<<<<<<< HEAD
// Copyright 2018 Google LLC. All Rights Reserved.
/*
  Copyright (C) 2005-2018 Steven L. Scott

  This library is free software; you can redistribute it and/or
  modify it under the terms of the GNU Lesser General Public
  License as published by the Free Software Foundation; either
  version 2.1 of the License, or (at your option) any later version.

  This library is distributed in the hope that it will be useful,
  but WITHOUT ANY WARRANTY; without even the implied warranty of
  MERCHANTABILITY or FITNESS FOR A PARTICULAR PURPOSE.  See the GNU
  Lesser General Public License for more details.

  You should have received a copy of the GNU Lesser General Public
  License along with this library; if not, write to the Free Software
  Foundation, Inc., 51 Franklin Street, Fifth Floor, Boston, MA  02110-1301, USA
*/

#include <LinAlg/SVD.hpp>
=======
#include "LinAlg/SVD.hpp"
>>>>>>> ab18a698
#include <stdexcept>
#include <sstream>
#include "cpputil/report_error.hpp"

extern "C"{
 void dgesvd_(const char *,  // JOBU
              const char *,  // JOBVT
              int *,         // nrow(m)
              int *,         // ncol(n)
              double *,      // A
              int *,         // LDA
              double *,      // S
              double *,      // U
              int *,         // LDU
              double *,      // VT
              int *,         // LDVT
              double *,      // WORK
              int *,         // LWORK
              int *);         // INFO
}

namespace BOOM{
SVD::SVD(const Matrix &m)
    : left_(m.nrow(), m.nrow()),
      right_(m.ncol(), m.ncol()),
      values_(std::min<uint>(m.nrow(), m.ncol())),
      work_(1)
{

  Matrix A(m);
  int mm = m.nrow();
  int n = m.ncol();
  int lwork = -1;
  int info;
  // query optimal workspace
  dgesvd_("A",             // JOBU
          "A",             // JOBVT
          &mm,             // nrow(m)
          &n,              // ncol(n)
          A.data(),
          &mm,             // LDA
          values_.data(),  // S
          left_.data(),    // U
          &mm,             // LDU
          right_.data(),   // VT
          &n,              // LDVT
          work_.data(),    // WORK
          &lwork,          // LWORK
          &info            // INFO
          );

  lwork = lround(work_[0]);
  work_.resize(lwork);

  dgesvd_("A",            // JOBU
          "A",            // JOBVT
          &mm,            // nrow(m)
          &n,             // ncol(n)
          A.data(),       // A
          &mm,            // LDA
          values_.data(), // S
          left_.data(),   // U
          &mm,            // LDU
          right_.data(),  // VT
          &n,             // LDVT
          work_.data(),   // WORK
          &lwork,         // LWORK
          &info           // INFO
          );
}

const Vector & SVD::values()const{return values_;}
const Matrix & SVD::left()const{return left_;}
const Matrix & SVD::right()const{return right_;}
Matrix SVD::original_matrix()const{
  Matrix Sigma(left_.ncol(), right_.nrow(), 0.0);
  Sigma.set_diag(values_);
  Matrix ans = left_ * Sigma * right_;
  return ans;
}

Matrix SVD::solve(const Matrix &rhs, double tol)const{
  Matrix ans = left_.Tmult(rhs);
  for(uint i = 0; i<ans.nrow(); ++i){
    double scale = values_[i]/values_[0];
    ans.row(i) *= scale < tol ? 0 : 1.0/values_[i];
  }
  ans = right_.Tmult(ans);
  return ans;
}


Vector SVD::solve(const Vector &rhs, double tol)const{
  Vector ans = left_.Tmult(rhs);
   for(uint i = 0; i<ans.size(); ++i){
     double scale = values_[i]/values_[0];
     ans(i) *= scale < tol ? 0 : 1.0/values_[i];
   }
   ans = right_.Tmult(ans);
  return ans;
}

Matrix SVD::inv()const{
  bool invertible = left_.is_square()
      && right_.is_square()
      && left_.nrow() == right_.nrow();
  if(!invertible){
    std::ostringstream err;
    err << "error in SVD::inv(), only square matrices can be inverted"
        << std::endl
        << "original matrix = " << std::endl << original_matrix()
        << std::endl;
    report_error(err.str());
  }
  return solve(left_.Id());
}

}<|MERGE_RESOLUTION|>--- conflicted
+++ resolved
@@ -1,4 +1,3 @@
-<<<<<<< HEAD
 // Copyright 2018 Google LLC. All Rights Reserved.
 /*
   Copyright (C) 2005-2018 Steven L. Scott
@@ -18,125 +17,72 @@
   Foundation, Inc., 51 Franklin Street, Fifth Floor, Boston, MA  02110-1301, USA
 */
 
-#include <LinAlg/SVD.hpp>
-=======
 #include "LinAlg/SVD.hpp"
->>>>>>> ab18a698
-#include <stdexcept>
+#include "Eigen/SVD"
+#include "LinAlg/DiagonalMatrix.hpp"
+#include "LinAlg/EigenMap.hpp"
+
 #include <sstream>
 #include "cpputil/report_error.hpp"
 
-extern "C"{
- void dgesvd_(const char *,  // JOBU
-              const char *,  // JOBVT
-              int *,         // nrow(m)
-              int *,         // ncol(n)
-              double *,      // A
-              int *,         // LDA
-              double *,      // S
-              double *,      // U
-              int *,         // LDU
-              double *,      // VT
-              int *,         // LDVT
-              double *,      // WORK
-              int *,         // LWORK
-              int *);         // INFO
-}
+namespace BOOM {
+  namespace {
+    using Eigen::MatrixXd;
+    using Eigen::JacobiSVD;
+  }  // namespace
 
-namespace BOOM{
-SVD::SVD(const Matrix &m)
-    : left_(m.nrow(), m.nrow()),
-      right_(m.ncol(), m.ncol()),
-      values_(std::min<uint>(m.nrow(), m.ncol())),
-      work_(1)
-{
+  SingularValueDecomposition::SingularValueDecomposition(const Matrix &m)
+      : singular_values_(min_dim(m)),
+        left_(m.nrow(), min_dim(m)),
+        right_(m.ncol(), min_dim(m))
+  {
+    Eigen::JacobiSVD<Eigen::MatrixXd> svd(EigenMap(m),
+                                          Eigen::ComputeThinU | Eigen::ComputeThinV);
+    EigenMap(singular_values_) = svd.singularValues();
+    EigenMap(left_) = svd.matrixU();
+    EigenMap(right_) = svd.matrixV();
+  }
 
-  Matrix A(m);
-  int mm = m.nrow();
-  int n = m.ncol();
-  int lwork = -1;
-  int info;
-  // query optimal workspace
-  dgesvd_("A",             // JOBU
-          "A",             // JOBVT
-          &mm,             // nrow(m)
-          &n,              // ncol(n)
-          A.data(),
-          &mm,             // LDA
-          values_.data(),  // S
-          left_.data(),    // U
-          &mm,             // LDU
-          right_.data(),   // VT
-          &n,              // LDVT
-          work_.data(),    // WORK
-          &lwork,          // LWORK
-          &info            // INFO
-          );
+  const Vector & SingularValueDecomposition::values()const{return singular_values_;}
+  const Matrix & SingularValueDecomposition::left()const{return left_;}
+  const Matrix & SingularValueDecomposition::right()const{return right_;}
+  Matrix SingularValueDecomposition::original_matrix()const{
+    DiagonalMatrix Sigma(singular_values_);
+    Matrix ans = (left_ * Sigma) * right_.t();
+    return ans;
+  }
 
-  lwork = lround(work_[0]);
-  work_.resize(lwork);
+  Matrix SingularValueDecomposition::solve(const Matrix &rhs, double tol) const {
+    Matrix ans = left_.Tmult(rhs);
+    for(uint i = 0; i< ans.nrow(); ++i) {
+      double scale = singular_values_[i] / singular_values_[0];
+      ans.row(i) *= fabs(scale) < tol ? 0 : 1.0 / singular_values_[i];
+    }
+    return right_ * ans;
+  }
 
-  dgesvd_("A",            // JOBU
-          "A",            // JOBVT
-          &mm,            // nrow(m)
-          &n,             // ncol(n)
-          A.data(),       // A
-          &mm,            // LDA
-          values_.data(), // S
-          left_.data(),   // U
-          &mm,            // LDU
-          right_.data(),  // VT
-          &n,             // LDVT
-          work_.data(),   // WORK
-          &lwork,         // LWORK
-          &info           // INFO
-          );
-}
+  Vector SingularValueDecomposition::solve(const Vector &rhs, double tol)const{
+    Vector ans = left_.Tmult(rhs);
+    for (uint i = 0; i < ans.size(); ++i) {
+      double scale = singular_values_[i] / singular_values_[0];
+      ans(i) *= fabs(scale) < tol ? 0 : 1.0 / singular_values_[i];
+    }
+    return right_ * ans;
+  }
 
-const Vector & SVD::values()const{return values_;}
-const Matrix & SVD::left()const{return left_;}
-const Matrix & SVD::right()const{return right_;}
-Matrix SVD::original_matrix()const{
-  Matrix Sigma(left_.ncol(), right_.nrow(), 0.0);
-  Sigma.set_diag(values_);
-  Matrix ans = left_ * Sigma * right_;
-  return ans;
-}
+  Matrix SingularValueDecomposition::inv()const{
+    bool invertible = left_.is_square()
+        && right_.is_square()
+        && left_.nrow() == right_.nrow();
+    if(!invertible){
+      std::ostringstream err;
+      err << "error in SingularValueDecomposition::inv(), only square matrices can be inverted"
+          << std::endl
+          << "original matrix = " << std::endl << original_matrix()
+          << std::endl;
+      report_error(err.str());
+    }
+    return solve(left_.Id());
+  }
 
-Matrix SVD::solve(const Matrix &rhs, double tol)const{
-  Matrix ans = left_.Tmult(rhs);
-  for(uint i = 0; i<ans.nrow(); ++i){
-    double scale = values_[i]/values_[0];
-    ans.row(i) *= scale < tol ? 0 : 1.0/values_[i];
-  }
-  ans = right_.Tmult(ans);
-  return ans;
-}
-
-
-Vector SVD::solve(const Vector &rhs, double tol)const{
-  Vector ans = left_.Tmult(rhs);
-   for(uint i = 0; i<ans.size(); ++i){
-     double scale = values_[i]/values_[0];
-     ans(i) *= scale < tol ? 0 : 1.0/values_[i];
-   }
-   ans = right_.Tmult(ans);
-  return ans;
-}
-
-Matrix SVD::inv()const{
-  bool invertible = left_.is_square()
-      && right_.is_square()
-      && left_.nrow() == right_.nrow();
-  if(!invertible){
-    std::ostringstream err;
-    err << "error in SVD::inv(), only square matrices can be inverted"
-        << std::endl
-        << "original matrix = " << std::endl << original_matrix()
-        << std::endl;
-    report_error(err.str());
-  }
-  return solve(left_.Id());
-}
-
-}+}  // namespace BOOM