// Copyright 2018 Google LLC. All Rights Reserved.
/*
  Copyright (C) 2005 Steven L. Scott

  This library is free software; you can redistribute it and/or
  modify it under the terms of the GNU Lesser General Public
  License as published by the Free Software Foundation; either
  version 2.1 of the License, or (at your option) any later version.

  This library is distributed in the hope that it will be useful,
  but WITHOUT ANY WARRANTY; without even the implied warranty of
  MERCHANTABILITY or FITNESS FOR A PARTICULAR PURPOSE.  See the GNU
  Lesser General Public License for more details.

  You should have received a copy of the GNU Lesser General Public
  License along with this library; if not, write to the Free Software
  Foundation, Inc., 51 Franklin Street, Fifth Floor, Boston, MA  02110-1301, USA
*/

#include "LinAlg/SpdMatrix.hpp"
#include "LinAlg/Matrix.hpp"
#include "LinAlg/Vector.hpp"
#include "LinAlg/Cholesky.hpp"
#include "LinAlg/SubMatrix.hpp"

#include "cpputil/math_utils.hpp"
#include "cpputil/report_error.hpp"

#include <cmath>
#include <numeric>
#include <stdexcept>
#include <sstream>

#include "LinAlg/EigenMap.hpp"
#include "LinAlg/Eigen.hpp"
#include "Eigen/Core"

namespace BOOM {
  using Eigen::MatrixXd;
  namespace {
    typedef std::vector<double> dVector;
  }  // namespace

  SpdMatrix::SpdMatrix() {}

  SpdMatrix::SpdMatrix(uint dim, double x)
      : Matrix(dim, dim)
  {
    if (dim > 0) set_diag(x);
  }

  SpdMatrix::SpdMatrix(uint n, double *x, bool ColMajor)
      : Matrix(n, n, x, ColMajor)
  {}

  SpdMatrix::SpdMatrix(const Vector &v, bool minimal)
  {
    if (v.empty()) return;
    size_t dimension = 0;
    if (minimal) {
      dimension = lround((-1 + sqrt(1 + 8 * v.size())) / 2.0);
      if (dimension * (dimension + 1) != 2 * v.size()) {
        report_error("Wrong size Vector argument to SpdMatrix constructor.");
      }
    } else {
      dimension = lround(sqrt(v.size()));
      if (dimension * dimension != v.size()) {
        report_error("Wrong size Vector argument to SpdMatrix constructor.");
      }
    }
    this->resize(dimension);
    unvectorize(v, minimal);
  }

  SpdMatrix::SpdMatrix(const Matrix &A, bool check)
      : Matrix(A)
  {
<<<<<<< HEAD
    if (check) {
      double d = A.distance_from_symmetry();
      if (d > .5) {
        report_error("Matrix argument to SpdMatrix is not symmetric.");
      } else if (d > 1e-9) {
        fix_near_symmetry();
      }
      // If the distance from symmetry is less than 1e-9 then don't worry about
      // it.
=======
    if (check && !A.is_sym()) {
      ostringstream err;
      err << "Matrix argument to SpdMatrix is not symmetric." << endl
          << A;
      report_error(err.str());
>>>>>>> ab18a698
    }
  }

  SpdMatrix::SpdMatrix(const SubMatrix &rhs, bool check)
  {
    if (check && (rhs.nrow() != rhs.ncol())) {
      report_error("SpdMatrix constructor was supplied a non-square"
                   "SubMatrix argument");
    }
    operator=(rhs);
  }

  SpdMatrix::SpdMatrix(const ConstSubMatrix &rhs, bool check)
  {
    if (check && rhs.nrow() != rhs.ncol()) {
      report_error("SpdMatrix constructor was supplied a non-square"
                   "SubMatrix argument");
    }
    operator=(rhs);
  }

  SpdMatrix & SpdMatrix::operator=(const SubMatrix &rhs) {
    if (rhs.nrow() != rhs.ncol()) {
      report_error("SpdMatrix::operator= called with rectangular "
                   "RHS argument");
    }
    Matrix::operator=(rhs);
    fix_near_symmetry();
    return *this;
  }

  SpdMatrix & SpdMatrix::operator=(const ConstSubMatrix &rhs) {
    if (rhs.nrow() != rhs.ncol()) {
      report_error("SpdMatrix::operator= called with rectangular "
                   "RHS argument");
    }
    Matrix::operator=(rhs);
    fix_near_symmetry();
    return *this;
  }

  SpdMatrix & SpdMatrix::operator=(const Matrix &rhs) {
    double d = rhs.distance_from_symmetry();
    if (d > .5) {
      report_error("Argument to SpdMatrix is non-symmetric.");
    }
    Matrix::operator=(rhs);
    fix_near_symmetry();
    return *this;
  }

  SpdMatrix & SpdMatrix::operator=(double x) {
    Matrix::operator=(x);
    return *this;
  }

  bool SpdMatrix::operator==(const SpdMatrix &rhs) const {
    return Matrix::operator == (rhs);}

  void SpdMatrix::swap(SpdMatrix &rhs) { Matrix::swap(rhs); }

  SpdMatrix & SpdMatrix::randomize() {
    *this = 0.0;
    SpdMatrix tmp(nrow());
    tmp.Matrix::randomize();
    EigenMap(*this).selfadjointView<Eigen::Upper>().rankUpdate(
        EigenMap(tmp).transpose(), 1.0);
    reflect();
    return *this;
  }

  uint SpdMatrix::nelem() const {
    uint n = nrow();
    return n * (n + 1) / 2;
  }

  SpdMatrix & SpdMatrix::resize(uint n) {
    Matrix::resize(n, n);
    return *this;
  }

  SpdMatrix & SpdMatrix::set_diag(double x, bool zero) {
    Matrix::set_diag(x, zero);
    return *this; }

  SpdMatrix & SpdMatrix::set_diag(const Vector &v, bool zero) {
    Matrix::set_diag(v, zero);
    return *this; }

  inline void zero_upper(SpdMatrix &V) {
    uint n = V.nrow();
    for (uint i = 0; i < n; ++i) {
      dVector::iterator b = V.col_begin(i);
      dVector::iterator e = b+i;
      std::fill(b, e, 0.0);}}

  Matrix SpdMatrix::chol() const { bool ok = true; return chol(ok);}
  Matrix SpdMatrix::chol(bool &ok) const {
    Chol cholesky(*this);
    if (!cholesky.is_pos_def()) {
      ok = false;
      return Matrix(0, 0);
    } else {
      ok = true;
      return cholesky.getL(false);
    }
  }

  SpdMatrix SpdMatrix::inv() const {
    bool ok = true;
    SpdMatrix ans = inv(ok);
    if (!ok) {
      report_error("Matrix not positive definite.");
    }
    return ans;
  }

  SpdMatrix SpdMatrix::inv(bool & ok) const {
    Chol cholesky(*this);
    if (!cholesky.is_pos_def()) {
      ok = false;
      return SpdMatrix(0);
    } else {
      ok = true;
      return cholesky.inv();
    }
  }

  double SpdMatrix::invert_inplace() {
    int n = nrow();
    // If n == 0 do nothing and return this empty matrix.
    double log_det = negative_infinity();
    if (n == 1) {
      double x = data()[0];
      if (x == 0.0) {
        report_error("Can't invert a zero-matrix.");
      }
      data()[0] = 1.0 / x;
      log_det = std::log(data()[0]);
    } else if (n > 1) {
      int info = 0;
      dpotrf_("U", &n, data(), &n, &info);
      if (info != 0) {
        report_error("SpdMatrix::invert_inplace(): Error in the "
                     "cholesky decomposition.");
      }
      log_det = 0;
      for (int i = 0; i < n; ++i) {
        log_det += std::log(fabs((*this)(i, i)));
      }
      // Now log_det is the log determinant of the cholesky factorization.
      // Multiply by -2 to get the log determinant of the inverse matrix.
      log_det *= -2;
      dpotri_("U", &n, data(), &n, &info);
      if (info != 0) {
        report_error("SpdMatrix::invert_inplace(): Error constructing "
                     "the inverse from the cholesky decomposition.");
      }
      reflect();
    }
    return log_det;
  }

  double SpdMatrix::det() const {
    Chol L(*this);
    if (L.is_pos_def()) {
      return std::exp(L.logdet());
    } else {
      return Matrix::det();
    }
  }

  double SpdMatrix::logdet() const {
    bool ok(true);
    return logdet(ok);}

  double SpdMatrix::logdet(bool &ok) const {
    ok = true;
    uint n = nrow();
    if (n == 0) {
      return negative_infinity();
    } else if (n == 1) {
      double x = data()[0];
      if (x <= 0) {
        ok = false;
        return negative_infinity();
      } else {
        return std::log(x);
      }
    } else if (n == 2) {
      const double *values(data());
      // If the matrix needs to reflect then the upper triangle is
      // current, but the lower triangle might not be.  In that case
      // prefer looking at values[2], the upper-right element, over
      // values[1], the lower left element.
      double determinant = values[0] * values[3] - values[2] * values[2];
      if (determinant <= 0) {
        ok = false;
        return negative_infinity();
      }
      return std::log(determinant);
    } else {
      Matrix L(chol(ok));
      if (!ok) return BOOM::negative_infinity();
      double ans = 0.0;
      for (uint i = 0; i < n; ++i) ans += std::log(L(i, i));
      ans *= 2;
      return ans;
    }
  }

  Matrix SpdMatrix::solve(const Matrix &rhs) const {
    if (rhs.nrow() != this->ncol()) {
      report_error("Number of rows in rhs does not match the number of columns "
                   "in the SpdMatrix.");
    }
    Chol cholesky(*this);
    if (!cholesky.is_pos_def()) {
      ostringstream msg;
      msg << "Matrix not positive definite in SpdMatrix::solve(Matrix)"
          << std::endl << *this << std::endl;
      report_error(msg.str());
    }
    return cholesky.solve(rhs);
  }

  Vector SpdMatrix::solve(const Vector &rhs) const {
    bool ok = true;
    Vector ans(this->solve(rhs, ok));
    if (!ok) {
      ostringstream msg;
      msg << "Matrix not positive definite in SpdMatrix::solve(Vector)."
          << std::endl;
      report_error(msg.str());
    }
    return ans;
  }

  Vector SpdMatrix::solve(const Vector &rhs, bool &ok) const {
    if (rhs.size() != this->ncol()) {
      report_error("The dimensions of the matrix and vector don't match.");
    }
    Chol cholesky(*this);
    ok = cholesky.is_pos_def();
    if (!ok) {
      return Vector(rhs.size(), negative_infinity());
    } else {
      return cholesky.solve(rhs);
    }
  }

  void SpdMatrix::reflect() {
    uint n = nrow();
    for (uint i = 0; i < n; ++i) {
      col(i) = row(i);
    }
  }

  void SpdMatrix::fix_near_symmetry() {
    for (int i = 0; i < nrow(); ++i) {
      for (int j = 0; j < i; ++j) {
        double value = .5 * (unchecked(i, j) + unchecked(j, i));
        unchecked(i, j) = unchecked(j, i) = value;
      }
    }
  }

  double SpdMatrix::Mdist(const Vector &x, const Vector &y) const {
    return Mdist(x - y);
  }

  double SpdMatrix::Mdist(const Vector &x) const {
    int n = x.size();
    if (n != nrow()) {
      report_error("Wrong size x passed to SpdMatrix::Mdist");
    }
    const double *xdata(x.data());
    const double *thisdata(data());
    double ans = 0;
    for (int j = 0; j < n; ++j) {
      ans += xdata[j] * xdata[j] * thisdata[INDX(j, j)];
      for (int i = j + 1; i < n; ++i) {
        ans += 2 * xdata[j] * xdata[i] * thisdata[INDX(i, j)];
      }
    }
    return ans;
  }

  namespace {
    template <class V>
    void add_outer_impl(SpdMatrix &S, const V &v, double w) {
      assert(v.size() == S.nrow());
      if (S.nrow() == 0) return;
      EigenMap(S).selfadjointView<Eigen::Upper>().rankUpdate(EigenMap(v), w);
    }
  }  //namespace

  SpdMatrix & SpdMatrix::add_outer(const Vector &v, double w, bool force_sym) {
    add_outer_impl<Vector>(*this, v, w);
    if (force_sym) reflect();
    return *this; }

  SpdMatrix & SpdMatrix::add_outer(const VectorView &v, double w,
                                   bool force_sym) {
    add_outer_impl<VectorView>(*this, v, w);
    if (force_sym) reflect();
    return *this; }

  SpdMatrix & SpdMatrix::add_outer(const ConstVectorView &v, double w,
                                   bool force_sym) {
    add_outer_impl<ConstVectorView>(*this, v, w);
    if (force_sym) reflect();
    return *this; }

  SpdMatrix & SpdMatrix::add_outer(const Matrix &X, double w, bool force_sym) {
    if (X.nrow() == 0 || X.ncol() == 0) return *this;
    if (X.nrow() != this->nrow()) {
      report_error("Wrong number of rows in add_outer.");
    }
    EigenMap(*this).selfadjointView<Eigen::Upper>().rankUpdate(
        EigenMap(X), w);
    if (force_sym) reflect();
    return *this;
  }

  SpdMatrix & SpdMatrix::add_inner(const Matrix &X, const Vector &w,
                                   bool force_sym) {
    assert(X.nrow() == w.size());
    assert(X.ncol() == this->ncol());
    uint n = w.size();
    for (uint i = 0; i < n; ++i) {
      this->add_outer(X.row(i), w[i], false);
    }
    if (force_sym) reflect();
    return *this;
  }


  SpdMatrix & SpdMatrix::add_inner(const Matrix &x, double w) {
    int n = nrow();
    assert(x.ncol() == this->nrow());
    uint k = x.nrow();
    if (n == 0 || k == 0) return *this;
    EigenMap(*this).selfadjointView<Eigen::Upper>().rankUpdate(
        EigenMap(x).transpose(), w);
    reflect();
    return *this;
  }

  SpdMatrix & SpdMatrix::add_inner2(const Matrix &A, const Matrix &B,
                                    double w) {
    // adds w*(A^TB + B^TA)
    assert(A.ncol() == B.ncol() && A.ncol() == nrow());
    assert(A.nrow() == B.nrow());
    if (nrow() == 0) return *this;
    EigenMap(*this) += w * (EigenMap(A).transpose() * EigenMap(B) +
                            EigenMap(B).transpose() * EigenMap(A));
    return *this;
  }

  SpdMatrix & SpdMatrix::add_outer2(const Matrix &A, const Matrix &B,
                                    double w) {
    // adds w*(AB^T + BA^T)
    assert(A.nrow() == B.nrow()  &&  B.nrow() == nrow());
    assert(B.ncol() == A.ncol());
    if (nrow() == 0) return *this;
    EigenMap(*this) += w * (EigenMap(A) * EigenMap(B).transpose()
                            + EigenMap(B) * EigenMap(A).transpose());
    return *this;
  }

  SpdMatrix & SpdMatrix::add_outer2(const Vector &x,
                                    const Vector &y,
                                    double w) {
    assert(x.size() == nrow() && y.size() == ncol());
    if (nrow() == 0) return *this;
    EigenMap(*this).selfadjointView<Eigen::Upper>().rankUpdate(
        EigenMap(x), EigenMap(y), w);
    reflect();
    return *this;
  }

  //-------------- multiplication --------------------

  //---------- general_Matrix ---------
  Matrix & SpdMatrix::mult(const Matrix &B, Matrix &ans, double scal) const {
    assert(can_mult(B, ans));
    uint m = nrow();
    uint n = B.ncol();
    if (n == 0 || m == 0) return ans;
    EigenMap(ans) =
        EigenMap(*this).selfadjointView<Eigen::Upper>()
        * EigenMap(B) * scal;
    return ans;
  }

  Matrix & SpdMatrix::Tmult(const Matrix &B, Matrix &ans, double scal) const {
    return mult(B, ans, scal);}

  Matrix & SpdMatrix::multT(const Matrix &B, Matrix & ans, double scal) const {
    return Matrix::multT(B, ans, scal);}

  //---------- SpdMatrix ---------
  Matrix & SpdMatrix::mult(const SpdMatrix &B, Matrix &ans,
                           double scal) const {
    const Matrix &A(B);
    return mult(A, ans, scal);}

  Matrix & SpdMatrix::Tmult(const SpdMatrix &B, Matrix &ans,
                            double scal) const {
    const Matrix &A(B);
    return Tmult(A, ans, scal);}

  Matrix & SpdMatrix::multT(const SpdMatrix &B, Matrix &ans,
                            double scal) const {
    const Matrix &A(B);
    return multT(A, ans, scal);}

  //--------- DiagonalMatrix this and B are both symmetric ---------
  Matrix & SpdMatrix::mult(
      const DiagonalMatrix &B, Matrix &ans, double scal) const {
    return Matrix::mult(B, ans, scal);
  }
  Matrix & SpdMatrix::Tmult(
      const DiagonalMatrix &B, Matrix &ans, double scal) const {
    return Matrix::mult(B, ans, scal);
  }
  Matrix & SpdMatrix::multT(
      const DiagonalMatrix &B, Matrix &ans, double scal) const {
    return Matrix::mult(B, ans, scal);
  }

  //--------- Vector --------------

  Vector & SpdMatrix::mult(const Vector &v, Vector & ans, double scal) const {
    assert(ans.size() == nrow());
    if (size() == 0) return ans;
    EigenMap(ans) = EigenMap(*this).selfadjointView<Eigen::Upper>() * EigenMap(v);
    return ans;}

  Vector & SpdMatrix::Tmult(const Vector &v, Vector & ans, double scal) const {
    return mult(v, ans, scal);}

  Vector SpdMatrix::vectorize(bool minimal) const {  // copies upper triangle
    uint n = ncol();
    uint ans_size = minimal ? nelem() : n*n;
    Vector ans(ans_size);
    Vector::iterator it = ans.begin();
    for (uint i = 0; i < n; ++i) {
      dVector::const_iterator b = col_begin(i);
      dVector::const_iterator e = minimal ? b+i+1 : b+n;
      it = std::copy(b, e, it);}
    return ans;
  }

  void SpdMatrix::unvectorize(const Vector &x, bool minimal) {
    Vector::const_iterator b(x.begin());
    unvectorize(b, minimal);}

  namespace {
    template <class ITERATOR>
    ITERATOR unvectorize_impl(SpdMatrix *matrix, ITERATOR &b, bool minimal) {
      int n = matrix->ncol();
      for (int i = 0; i < n; ++i) {
        ITERATOR e = minimal ? b + i + 1 : b + n;
        std::copy(b, e, matrix->col_begin(i));
        b = e;
      }
      matrix->reflect();
      return b;
    }
  }  // namespace

  Vector::const_iterator SpdMatrix::unvectorize
<<<<<<< HEAD
      (Vector::const_iterator &b, bool minimal) {
    return unvectorize_impl(this, b, minimal);
  }

  ConstVectorView::const_iterator SpdMatrix::unvectorize(
      ConstVectorView::const_iterator b, bool minimal) {
    return unvectorize_impl(this, b, minimal);
=======
  (Vector::const_iterator &b, bool minimal) {
    uint n = ncol();
    for (uint i = 0; i < n; ++i) {
      Vector::const_iterator e = minimal ? b+i+1 : b+n;
      dVector::iterator dest = col_begin(i);
      std::copy(b, e, dest);
      b = e;
    }
    reflect();
    return b;
>>>>>>> ab18a698
  }

  void SpdMatrix::make_symmetric(bool have_upper) {
    uint n = ncol();
    for (uint i = 1; i < n; ++i) {
      for (uint j = 0; j < i; ++j) { // (i, j) is in the lower triangle
        if (have_upper) unchecked(i, j) = unchecked(j, i);
        else  unchecked(j, i) = unchecked(i, j);}}}

  // ================== non member functions ===========================
  SpdMatrix Id(uint p) {
    SpdMatrix ans(p);
    ans.set_diag(1.0);
    return ans;
  }

  SpdMatrix outer(const Vector &v) {
    SpdMatrix ans(v.size(), 0.0);
    ans.add_outer(v);
    return ans;
  }
  SpdMatrix outer(const VectorView &v) {
    SpdMatrix ans(v.size(), 0.0);
    ans.add_outer(v);
    return ans;
  }
  SpdMatrix outer(const ConstVectorView &v) {
    SpdMatrix ans(v.size(), 0.0);
    ans.add_outer(v);
    return ans;
  }

  SpdMatrix LLT(const Matrix &L, double a) {
    SpdMatrix ans(L.nrow(), 0.0);
    ans.add_outer(L, a, true);
    return ans;
  }

  SpdMatrix RTR(const Matrix &R, double a) {
    SpdMatrix ans(R.ncol(), 0.0);
    ans.add_inner(R, a);
    return ans;
  }

  Matrix chol(const SpdMatrix &S) { return S.chol();}
  Matrix chol(const SpdMatrix &S, bool & ok) {return S.chol(ok);}

  SpdMatrix chol2inv(const Matrix &L) {
    assert(L.is_square());
    int n = L.nrow();
    SpdMatrix ans(n, 1.0);
    EigenMap(L).triangularView<Eigen::Lower>().solveInPlace(EigenMap(ans));
    EigenMap(L).triangularView<Eigen::Lower>().transpose().solveInPlace(EigenMap(ans));
    return ans;
  }

  SpdMatrix sandwich(const Matrix &A, const SpdMatrix &V) {
    if (A.size() == 0 || V.size() == 0) {
      return SpdMatrix(0);
    }
<<<<<<< HEAD
    Matrix tmp(A.nrow(), V.ncol());
    dsymm(Right,
          Upper,
          tmp.nrow(),
          tmp.ncol(),
          1.0,
          V.data(),
          V.nrow(),
          A.data(),
          A.nrow(),
          0.0,
          tmp.data(),
          tmp.nrow());
    return matmultT(tmp, A);
=======
    SpdMatrix ans(A.nrow());
    EigenMap(ans) = EigenMap(A) *
        EigenMap(V).selfadjointView<Eigen::Upper>() *
        EigenMap(A).transpose();
    return ans;
>>>>>>> ab18a698
  }

  SpdMatrix as_symmetric(const Matrix &A) {
    assert(A.is_square());
    Matrix ans = A.t();
    ans += A;
    ans/=2.0;
    return SpdMatrix(ans, false); // no symmetry check needed
  }

  SpdMatrix sum_self_transpose(const Matrix &A) {
    assert(A.is_square());
    uint n = A.nrow();
    SpdMatrix ans(n, 0.0);
    for (uint i = 0; i < n; ++i) {
      for (uint j = 0; j < i; ++j) {
        ans(i, j) = ans(j, i) = A(i, j) + A(j, i);}}
    return ans;
  }

  Vector eigenvalues(const SpdMatrix &X) {
    SpdEigen eigen(X, false);
    return eigen.eigenvalues();
  }

  Vector eigen(const SpdMatrix &X, Matrix & Z) {
    SpdEigen eigen(X, true);
    Z = eigen.eigenvectors();
    return eigen.eigenvalues();
  }

  double largest_eigenvalue(const SpdMatrix &X) {
    return max(eigenvalues(X));
  }

  SpdMatrix operator*(double x, const SpdMatrix &V) {
    SpdMatrix ans(V);
    ans *= x;
    return ans;
  }

  SpdMatrix operator*(const SpdMatrix &V, double x) {
    return x*V;
  }

  SpdMatrix operator/(const SpdMatrix &v, double x) {
    return v*(1.0/x);
  }

  SpdMatrix symmetric_square_root(const SpdMatrix &V) {
    Matrix eigenvectors(V.nrow(), V.nrow());
    Vector eigenvalues = eigen(V, eigenvectors);
    // We want Q^T Lambda^{1/2} Q.  We can get there by taking
    // Lambda^1/4 and pre-multiplying rows of Q.
    for (int i = 0; i < nrow(eigenvectors); ++i) {
      eigenvectors.col(i) *= sqrt(sqrt(eigenvalues[i]));
    }
    return eigenvectors.outer();
  }

  Matrix eigen_root(const SpdMatrix &X) {
    Matrix eigenvectors(X.nrow(), X.nrow());
    Vector eigenvalues = eigen(X, eigenvectors);
    for (int i = 0; i < nrow(eigenvectors); ++i) {
      eigenvectors.col(i) *= sqrt(eigenvalues[i]);
    }
    return eigenvectors.t();
  }

} // namespace BOOM<|MERGE_RESOLUTION|>--- conflicted
+++ resolved
@@ -34,6 +34,7 @@
 #include "LinAlg/EigenMap.hpp"
 #include "LinAlg/Eigen.hpp"
 #include "Eigen/Core"
+#include "Eigen/Cholesky"
 
 namespace BOOM {
   using Eigen::MatrixXd;
@@ -75,7 +76,6 @@
   SpdMatrix::SpdMatrix(const Matrix &A, bool check)
       : Matrix(A)
   {
-<<<<<<< HEAD
     if (check) {
       double d = A.distance_from_symmetry();
       if (d > .5) {
@@ -83,15 +83,7 @@
       } else if (d > 1e-9) {
         fix_near_symmetry();
       }
-      // If the distance from symmetry is less than 1e-9 then don't worry about
-      // it.
-=======
-    if (check && !A.is_sym()) {
-      ostringstream err;
-      err << "Matrix argument to SpdMatrix is not symmetric." << endl
-          << A;
-      report_error(err.str());
->>>>>>> ab18a698
+      // If the distance from symmetry is less than 1e-9 then ignore it.
     }
   }
 
@@ -221,38 +213,14 @@
   }
 
   double SpdMatrix::invert_inplace() {
-    int n = nrow();
-    // If n == 0 do nothing and return this empty matrix.
-    double log_det = negative_infinity();
-    if (n == 1) {
-      double x = data()[0];
-      if (x == 0.0) {
-        report_error("Can't invert a zero-matrix.");
-      }
-      data()[0] = 1.0 / x;
-      log_det = std::log(data()[0]);
-    } else if (n > 1) {
-      int info = 0;
-      dpotrf_("U", &n, data(), &n, &info);
-      if (info != 0) {
-        report_error("SpdMatrix::invert_inplace(): Error in the "
-                     "cholesky decomposition.");
-      }
-      log_det = 0;
-      for (int i = 0; i < n; ++i) {
-        log_det += std::log(fabs((*this)(i, i)));
-      }
-      // Now log_det is the log determinant of the cholesky factorization.
-      // Multiply by -2 to get the log determinant of the inverse matrix.
-      log_det *= -2;
-      dpotri_("U", &n, data(), &n, &info);
-      if (info != 0) {
-        report_error("SpdMatrix::invert_inplace(): Error constructing "
-                     "the inverse from the cholesky decomposition.");
-      }
-      reflect();
-    }
-    return log_det;
+    Eigen::LLT<Eigen::MatrixXd> eigen_chol(Eigen::Ref<Eigen::MatrixXd>(EigenMap(*this)));
+    Eigen::MatrixXd L = eigen_chol.matrixL();
+    double ans = 0;
+    for (int i = 0; i < nrow(); ++i) {
+      ans -= 2 * std::log(fabs(L(i, i)));
+    }
+    EigenMap(*this) = eigen_chol.solve(Eigen::MatrixXd::Identity(nrow(), nrow()));
+    return ans;
   }
 
   double SpdMatrix::det() const {
@@ -566,7 +534,6 @@
   }  // namespace
 
   Vector::const_iterator SpdMatrix::unvectorize
-<<<<<<< HEAD
       (Vector::const_iterator &b, bool minimal) {
     return unvectorize_impl(this, b, minimal);
   }
@@ -574,18 +541,6 @@
   ConstVectorView::const_iterator SpdMatrix::unvectorize(
       ConstVectorView::const_iterator b, bool minimal) {
     return unvectorize_impl(this, b, minimal);
-=======
-  (Vector::const_iterator &b, bool minimal) {
-    uint n = ncol();
-    for (uint i = 0; i < n; ++i) {
-      Vector::const_iterator e = minimal ? b+i+1 : b+n;
-      dVector::iterator dest = col_begin(i);
-      std::copy(b, e, dest);
-      b = e;
-    }
-    reflect();
-    return b;
->>>>>>> ab18a698
   }
 
   void SpdMatrix::make_symmetric(bool have_upper) {
@@ -646,28 +601,11 @@
     if (A.size() == 0 || V.size() == 0) {
       return SpdMatrix(0);
     }
-<<<<<<< HEAD
-    Matrix tmp(A.nrow(), V.ncol());
-    dsymm(Right,
-          Upper,
-          tmp.nrow(),
-          tmp.ncol(),
-          1.0,
-          V.data(),
-          V.nrow(),
-          A.data(),
-          A.nrow(),
-          0.0,
-          tmp.data(),
-          tmp.nrow());
-    return matmultT(tmp, A);
-=======
     SpdMatrix ans(A.nrow());
     EigenMap(ans) = EigenMap(A) *
         EigenMap(V).selfadjointView<Eigen::Upper>() *
         EigenMap(A).transpose();
     return ans;
->>>>>>> ab18a698
   }
 
   SpdMatrix as_symmetric(const Matrix &A) {
