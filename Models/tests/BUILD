COPTS = [
    "-I/usr/local/include",
    "-Iexternal/gtest/googletest-release-1.8.0/googletest/include",
    "-Wno-sign-compare",
]

cc_test(
    name = "gaussian_test",
    srcs = ["gaussian_test.cc"],
    copts = COPTS,
    includes = ["@gtest"],
    deps = [
<<<<<<< HEAD
	"//:boom",
	"//:boom_test_utils",
	"@gtest//:main",
=======
        "//:boom",
        "//:boom_test_utils",
        "@gtest//:gtest_main",
    ],
)

cc_test(
    name = "exponential_increment_model_test",
    srcs = ["exponential_increment_model_test.cc"],
    copts = COPTS,
    deps = [
        "//:boom",
        "//:boom_test_utils",
        "@gtest//:gtest_main",
>>>>>>> f6d67aba
    ],
)

cc_test(
    name = "independent_mvn_test",
    srcs = ["independent_mvn_test.cc"],
    copts = COPTS,
    deps = [
        "//:boom",
        "//:boom_test_utils",
        "@gtest//:gtest_main",
    ],
)

cc_test(
    name = "matrix_normal_test",
    srcs = ["matrix_normal_test.cc"],
    copts = COPTS,
    deps = [
        "//:boom",
        "//:boom_test_utils",
        "@gtest//:gtest_main",
    ],
)

cc_test(
    name = "spddata_test",
    srcs = ["spddata_test.cc"],
    copts = COPTS,
    deps = [
        "//:boom",
        "//:boom_test_utils",
        "@gtest//:gtest_main",
    ],
)<|MERGE_RESOLUTION|>--- conflicted
+++ resolved
@@ -10,11 +10,6 @@
     copts = COPTS,
     includes = ["@gtest"],
     deps = [
-<<<<<<< HEAD
-	"//:boom",
-	"//:boom_test_utils",
-	"@gtest//:main",
-=======
         "//:boom",
         "//:boom_test_utils",
         "@gtest//:gtest_main",
@@ -29,7 +24,6 @@
         "//:boom",
         "//:boom_test_utils",
         "@gtest//:gtest_main",
->>>>>>> f6d67aba
     ],
 )
 
