// Copyright 2018 Google LLC. All Rights Reserved.
/*
  Copyright (C) 2005-2012 Steven L. Scott

  This library is free software; you can redistribute it and/or
  modify it under the terms of the GNU Lesser General Public
  License as published by the Free Software Foundation; either
  version 2.1 of the License, or (at your option) any later version.

  This library is distributed in the hope that it will be useful,
  but WITHOUT ANY WARRANTY; without even the implied warranty of
  MERCHANTABILITY or FITNESS FOR A PARTICULAR PURPOSE.  See the GNU
  Lesser General Public License for more details.

  You should have received a copy of the GNU Lesser General Public
  License along with this library; if not, write to the Free Software
  Foundation, Inc., 51 Franklin Street, Fifth Floor, Boston, MA  02110-1301, USA
*/

#include "Models/TimeSeries/ArModel.hpp"
#include <complex>
#include <functional>
#include "Models/SufstatAbstractCombineImpl.hpp"
#include "cpputil/Polynomial.hpp"
#include "cpputil/report_error.hpp"
#include "distributions.hpp"

namespace BOOM{

  ArSuf::ArSuf(int number_of_lags)
      : reg_suf_(new NeRegSuf(number_of_lags)),
        x_(number_of_lags)
  {}

  ArSuf * ArSuf::clone()const{return new ArSuf(*this);}

  void ArSuf::clear(){
    lags_.clear();
    reg_suf_->clear();
  }

  void ArSuf::Update(const DoubleData &y) {
    double yvalue = y.value();
    if (lags_.size() == reg_suf_->size()) {
      x_.assign(lags_.begin(), lags_.end());
      reg_suf_->add_mixture_data(yvalue, x_, 1.0);
      lags_.push_front(yvalue);
      lags_.pop_back();
    } else if (lags_.size() < reg_suf_->size()) {
      lags_.push_front(yvalue);
    } else {
      report_error("Vector of lags is larger than the AR(p) dimension.");
    }
  }

  void ArSuf::add_mixture_data(double y, const Vector &x, double weight){
    reg_suf_->add_mixture_data(y, x, weight);
  }

  void ArSuf::combine(const Ptr<ArSuf> & s){
    reg_suf_->combine(s->reg_suf_);
  }

  void ArSuf::combine(const ArSuf &s){
    reg_suf_->combine(*s.reg_suf_);
  }

  ArSuf * ArSuf::abstract_combine(Sufstat *s) {
    return abstract_combine_impl<ArSuf>(this, s);
  }

  Vector ArSuf::vectorize(bool minimal)const{
    return reg_suf_->vectorize(minimal);
  }

  Vector::const_iterator ArSuf::unvectorize(Vector::const_iterator &v,
                                         bool minimal){
    return reg_suf_->unvectorize(v, minimal);
  }

  Vector::const_iterator ArSuf::unvectorize(const Vector &v,
                                         bool minimal){
    return reg_suf_->unvectorize(v, minimal);
  }

  ostream & ArSuf::print(ostream &out)const{
    reg_suf_->print(out);
    out << "lags:" << endl;
    for(int i = 0; i < lags_.size(); ++i) {
      out << i+1 << ":  " << lags_[i] << endl;
    }
    return out;
  }

  //======================================================================
  ArModel::ArModel(int number_of_lags)
      : ParamPolicy(new GlmCoefs(Vector(number_of_lags, 0.0),
                                 true),
                    new UnivParams(1.0)),
        DataPolicy(new ArSuf(number_of_lags)),
        filter_coefficients_current_(false)
  {
    Phi_prm()->add_observer([this](){this->observe_phi();});
  }

  ArModel::ArModel(const Ptr<GlmCoefs> &autoregression_coefficients,
                   const Ptr<UnivParams> &innovation_variance)
      : ParamPolicy(autoregression_coefficients, innovation_variance),
        DataPolicy(new ArSuf(autoregression_coefficients->size())),
        filter_coefficients_current_(false)
  {
    bool ok = check_stationary(autoregression_coefficients->value());
    if (!ok) {
      report_error("Attempt to initialize ArModel with an illegal value "
                   "of the autoregression coefficients.");
    }
    Phi_prm()->add_observer([this](){this->observe_phi();});
  }

  ArModel * ArModel::clone()const{return new ArModel(*this);}

  int ArModel::number_of_lags()const{return phi().size();}

  double ArModel::sigma()const{
    return sqrt(Sigsq_prm()->value());
  }

  double ArModel::sigsq()const{
    return Sigsq_prm()->value();
  }

  const Vector &ArModel::phi()const{
    return Phi_prm()->value();
  }

  void ArModel::set_sigma(double sigma){
    Sigsq_prm()->set(sigma * sigma);
  }

  void ArModel::set_sigsq(double sigsq){
    Sigsq_prm()->set(sigsq);
  }

  void ArModel::set_phi(const Vector &phi){
    Phi_prm()->set(phi);
  }

  Ptr<GlmCoefs> ArModel::Phi_prm(){ return prm1(); }
  const Ptr<GlmCoefs> ArModel::Phi_prm()const{ return prm1(); }
  Ptr<UnivParams> ArModel::Sigsq_prm(){ return prm2(); }
  const Ptr<UnivParams> ArModel::Sigsq_prm()const{ return prm2(); }

  const GlmCoefs &ArModel::coef() const { return prm1_ref(); }
  GlmCoefs &ArModel::coef() { return prm1_ref(); }

  bool ArModel::check_stationary(const Vector &phi){
    // The process is stationary if the roots of the polynomial
    //
    // 1 - phi[0]*z - ... - phi[p-1]*z^p.
    //
    // all lie outside the unit circle.  We can do that by explicitly finding
    // and checking the roots, but that's kind of expensive.  Before doing that
    // we can do a quick check to see if the coefficients are within a loose
    // bound.
    //
    // Based on Rouche's theorem:
    // http://en.wikipedia.org/wiki/Properties_of_polynomial_roots#Based_on_the_Rouch.C3.A9_theorem
    // All the roots will be at least 1 in absolute value as long as
    // sum(abs(phi)) < 1.
    if(phi.abs_norm() < 1) return true;

    // If that didn't work then we're stuck finding roots.
<<<<<<< HEAD
    //
    // TODO: Really we just need to check the smallest root.  If we had a cheap
    // way of finding just the smallest root then that would be more efficient
    // than finding them all.
=======

    // TODO(stevescott): Really we just need to check the smallest root.  If we
    // had a cheap way of finding just the smallest root then that would be more
    // efficient than finding them all.
>>>>>>> ab18a698
    Vector coefficients = concat(1, -1 * phi);
    
    Polynomial polynomial(coefficients);
    std::vector<std::complex<double> > roots(polynomial.roots());
    for (int i = 0; i < roots.size(); ++i) {
      if (abs(roots[i]) <= 1) return false;
    }
    return true;
  }

  Vector ArModel::autocovariance(int number_of_lags)const{
    set_filter_coefficients();
    Vector ans(number_of_lags + 1);
    for(int lag = 0; lag <= number_of_lags; ++lag){
      int n = filter_coefficients_.size() - lag;
      const ConstVectorView psi(filter_coefficients_, 0, n);
      const ConstVectorView lag_psi(filter_coefficients_, lag, n);
      ans[lag] = psi.dot(lag_psi);
    }
    return ans * sigsq();
  }

  Vector ArModel::simulate(int n, RNG &rng) const {
    int p = number_of_lags();
    Vector acf = autocovariance(p);
    SpdMatrix Sigma(p);
    Sigma.diag() = acf[0];
    for(int i = 1; i < p; ++i) {
      Sigma.subdiag(i) = acf[i];
      Sigma.superdiag(i) = acf[i];
    }
    Vector zero(p, 0.0);
    Vector y0 = rmvn(zero, Sigma);
    return simulate(n, y0, rng);
  }

  Vector ArModel::simulate(int n, const Vector &y0, RNG &rng) const {
    if(y0.size() != number_of_lags()){
      ostringstream err;
      err << "Error in ArModel::simulate." << endl
          << "Initial state value y0 was size " << y0.size()
          << ", but the model has " << number_of_lags() << " lags."
          << endl;
      report_error(err.str());
    }
    const Vector &phi(this->phi());
    std::deque<double> lags(y0.rbegin(), y0.rend());
    Vector ans;
    ans.reserve(n);
    for(int i = 0; i < n; ++i) {
      double mu = 0;
      for(int lag = 0; lag < number_of_lags(); ++lag) {
        mu += phi[lag] * lags[lag];
      }
      double y = rnorm_mt(rng, mu, sigma());
      lags.push_front(y);
      lags.pop_back();
      ans.push_back(y);
    }
    return ans;
  }

  // Determine the MA filter coefficients from the AR coefficients by
  // equating coefficients in the polynomial phi(z)*psi(z) = 1.
  // phi(z) = 1 - phi_1 z - phi_2 z^2 - ... - phi_p z^p.  This implies
  // that psi[0] = 1.  The coefficient of z^n is
  //
  // psi[n] - psi[n-1]*phi_1 - psi[n-2]*phi_2 - ... = 0
  // implying
  // psi[n] = psi[n-1]*phi_1 + ...
  //
  // The preceding math is unit-offset for phi, but zero-offset for
  // psi.
  void ArModel::set_filter_coefficients()const{
    if (filter_coefficients_current_) return;
    const Vector &phi(this->phi());
    int p = phi.size();

    filter_coefficients_.resize(2);
    filter_coefficients_[0] = 1.0;
    if(phi.empty()) return;
    filter_coefficients_[1] = phi[0];
    bool done = false;

    for(int n = 2; ; ++n){
      if (n <= phi.size()) {
        ConstVectorView phi_view(phi, 0, n);
        ConstVectorView psi(filter_coefficients_, 0, n);
        double value = phi_view.dot(psi.reverse());
        filter_coefficients_.push_back(value);
      } else {
        ConstVectorView psi(filter_coefficients_, n-p, p);
        double value = phi.dot(psi.reverse());
        filter_coefficients_.push_back(value);
        ConstVectorView psi_tail(filter_coefficients_, n-p, p);
        // You're done when the last p elements of the vector are all
        // small.
        done = psi_tail.abs_norm() < 1e-6;
      }
      if(done) break;
    }
    filter_coefficients_current_ = true;
  }

}<|MERGE_RESOLUTION|>--- conflicted
+++ resolved
@@ -170,17 +170,9 @@
     if(phi.abs_norm() < 1) return true;
 
     // If that didn't work then we're stuck finding roots.
-<<<<<<< HEAD
-    //
-    // TODO: Really we just need to check the smallest root.  If we had a cheap
-    // way of finding just the smallest root then that would be more efficient
-    // than finding them all.
-=======
-
     // TODO(stevescott): Really we just need to check the smallest root.  If we
     // had a cheap way of finding just the smallest root then that would be more
     // efficient than finding them all.
->>>>>>> ab18a698
     Vector coefficients = concat(1, -1 * phi);
     
     Polynomial polynomial(coefficients);
