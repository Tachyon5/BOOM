#ifndef BOOM_HIERARCHICAL_REGRESSION_HOLIDAY_STATE_MODEL_HPP_
#define BOOM_HIERARCHICAL_REGRESSION_HOLIDAY_STATE_MODEL_HPP_
/*
  Copyright (C) 2005-2018 Steven L. Scott

  This library is free software; you can redistribute it and/or
  modify it under the terms of the GNU Lesser General Public
  License as published by the Free Software Foundation; either
  version 2.1 of the License, or (at your option) any later version.

  This library is distributed in the hope that it will be useful,
  but WITHOUT ANY WARRANTY; without even the implied warranty of
  MERCHANTABILITY or FITNESS FOR A PARTICULAR PURPOSE.  See the GNU
  Lesser General Public License for more details.

  You should have received a copy of the GNU Lesser General Public
  License along with this library; if not, write to the Free Software
  Foundation, Inc., 51 Franklin Street, Fifth Floor, Boston, MA  02110-1301, USA
*/

#include "Models/Hierarchical/HierarchicalGaussianRegressionModel.hpp"
#include "Models/StateSpace/Filters/SparseMatrix.hpp"
#include "Models/StateSpace/Filters/SparseVector.hpp"
#include "Models/StateSpace/StateModels/Holiday.hpp"
#include "Models/StateSpace/StateModels/RegressionHolidayStateModel.hpp"
#include "Models/StateSpace/StateModels/StateModel.hpp"
#include "Models/Policies/CompositeParamPolicy.hpp"
#include "Models/Policies/NullDataPolicy.hpp"
#include "Models/Policies/PriorPolicy.hpp"
#include "LinAlg/SpdMatrix.hpp"
#include "LinAlg/Vector.hpp"
#include "LinAlg/VectorView.hpp"
#include "cpputil/report_error.hpp"
#include "cpputil/Date.hpp"

namespace BOOM {

  // A model for describing groups of holidays with similar but non-identical
  // effects.  All holidays in this model must have the same window widths.
  //
  // If time t is on day d of the influence window associated with holiday h
  // then the contribution to the mean is beta(h, d).  The vectors beta[h]
  // follow a hierarchical model
  //
  //     beta[h] ~ N( b0,  V )
  //
  // where b0 is the typical influence pattern for a holiday, and V describes
  // how this pattern can vary from one holiday to the next.  This is a static
  // model in the sense that the effect of a specific holiday (e.g. Valentine's
  // day) is the same every year.  The model requires a hyperprior distribution
  // on (b0, V), which is to be handled by a PosteriorSampler designed for a
  // HierarchicalGaussianRegressionModel.
  //
  // This model borrows strength across holidays, which should be especialy
  // helpful when only a few years of daily data are observed, implying that
  // each holiday is poorly estimated.
  //
  // As with most regression state models, the state of the model is the number
  // 1.  The model matrices are T = 1, R = 0, Z = holiday coefficients.
  //
  // Usage idiom:
  //   HierarchicalRegressionHolidayStateModel model.(time0, residual_variance);
  //   // Add some holidays
  //   model.add_holiday(h1);
  //   model.add_holiday(h2);
  //   model.add_holiday(h3);
  //   // Set the sampler.  Use any sampler you like, but this one is a good
  //   // choice.
  //   NEW(HierarchicalGaussianRegressionAsisSampler, sampler)(
  //     model.model(), prior1, prior2, rng);
  //   model.model()->set_method(sampler);
  //   // Observe the time dimension, to build initial data structures.
  //   model.observe_time_dimension(83);
  class HierarchicalRegressionHolidayStateModel
      : public StateModel,
        public CompositeParamPolicy,
        public NullDataPolicy,
        public PriorPolicy
  {
   public:
    // Args:
    //   time_of_first_observation: The date on which the first observed data
    //     point took place.  Data are assumed to occur daily thereafter.
    //   residual_variance: The residual variance parameter from the observation
    //     equation.  NOTE: The fact that this parameter is constant restricts
    //     this state model from being used with observation models that assume
    //     time-dependent variance, including GLM's.
    // TODO: Lift the residual variance restriction.  It might be easier to
    //    allow a bit of error back into the state equation
    HierarchicalRegressionHolidayStateModel(const Date &time_of_first_observation,
                                            const Ptr<UnivParams> &residual_variance);
    HierarchicalRegressionHolidayStateModel * clone() const override {
      return new HierarchicalRegressionHolidayStateModel(*this);
    }

    // Add a holiday to the set of holidays managed by this model.  The more,
    // similar holidays added the better, because there will be more
    // opportunities to borrow strength.  Each holiday must have the same sized
    // influence window.
    void add_holiday(const Ptr<Holiday> &holiday);
    
    void observe_time_dimension(int max_time) override;
<<<<<<< HEAD

    void observe_state(const ConstVectorView &then,
                       const ConstVectorView &now,
                       int time_now,
                       ScalarStateSpaceModelBase *model) override;

    void observe_dynamic_intercept_regression_state(
        const ConstVectorView &then,
        const ConstVectorView &now,
        int time_now,
        DynamicInterceptRegressionModel *model) override;
=======
    void observe_state(const ConstVectorView then,
                       const ConstVectorView now,
                       int time_now,
                       StateSpaceModelBase *model) override;
    uint state_dimension() const override {return impl_.state_dimension();}
    uint state_error_dimension() const override {
      return impl_.state_error_dimension();
    }
>>>>>>> a30a2af2

    // This is a required virtual function needed for MLE/MAP estimation, which
    // is not supported for this state model.  Calling this throws an exception.
    void update_complete_data_sufficient_statistics(
        int t,
        const ConstVectorView &state_error_mean,
        const ConstSubMatrix &state_error_variance) override {
      report_error("Not implemented.");
    }

    // This is a required virtual function needed for MLE/MAP estimation, which
    // is not supported for this state model.  Calling this throws an exception.
    void increment_expected_gradient(
        VectorView gradient,
        int t,
        const ConstVectorView &state_error_mean,
        const ConstSubMatrix &state_error_variance) override {
      report_error("Not implemented.");
    }

    // The state error is zero-dimensional, so simulation is a no-op.
    void simulate_state_error(RNG &rng, VectorView eta, int t) const override {
      impl_.simulate_state_error(eta);
    }
    void simulate_initial_state(RNG &rng, VectorView eta) const override {
      impl_.simulate_initial_state(eta);
    }
    Ptr<SparseMatrixBlock> state_transition_matrix(int t) const override {
      return impl_.state_transition_matrix(t);
    }
    Ptr<SparseMatrixBlock> state_variance_matrix(int t) const override {
      return impl_.state_variance_matrix(t);
    }
    Ptr<SparseMatrixBlock> state_error_expander(int t) const override {
      return impl_.state_error_expander(t);
    }
    Ptr<SparseMatrixBlock> state_error_variance(int t) const override {
      return impl_.state_error_variance(t);
    }

    // The observation matrix at time t is either 0 (if no holiday is active at
    // time t), or it contains the active holiday's contribution to the state
    // mean.
    SparseVector observation_matrix(int t) const override;

<<<<<<< HEAD
    Ptr<SparseMatrixBlock>
    dynamic_intercept_regression_observation_coefficients(
        int t, const StateSpace::MultiplexedData &data_point) const override {
      return new IdenticalRowsMatrix(observation_matrix(t),
                                     data_point.total_sample_size());
    }
    
    Vector initial_state_mean() const override {return initial_state_mean_;}
=======
    Vector initial_state_mean() const override {
      return impl_.initial_state_mean();
    }
>>>>>>> a30a2af2

    SpdMatrix initial_state_variance() const override {
      return impl_.initial_state_variance();
    }

    // Clear all sufficient statistics for the managed holidays.
    void clear_data() override;

    // The hierarchical model describing the state effects.
    HierarchicalGaussianRegressionModel *model() {return model_.get();}
    const HierarchicalGaussianRegressionModel *model() const {
      return model_.get();
    }

    // The regression model used here is based on daily dummy variables
    // indicating which day of the influence window is being observed.  None of
    // the dummy variables can co-occur, so this 'regression model' is really a
    // set of independent means.
    //
    // Returns the set of 'predictor variables' indicating the active day of the
    // influence window.  Element 'day' is 1, all other elements are 0.
    const Vector &daily_dummies(int day) const {
      return daily_dummies_[day];
    }
    
   private:
    RegressionHolidayBaseImpl impl_;

    // The model whose coefficients describe the holiday effects.  The posterior
    // sampler for this model must be set externally.
    Ptr<HierarchicalGaussianRegressionModel> model_;

    // Element d is a dummy variable with a 1 in position d and 0's elsewhere.
    std::vector<Vector> daily_dummies_;
  };
  
}  // namespace BOOM

#endif  //  BOOM_HIERARCHICAL_REGRESSION_HOLIDAY_STATE_MODEL_HPP_<|MERGE_RESOLUTION|>--- conflicted
+++ resolved
@@ -100,8 +100,6 @@
     void add_holiday(const Ptr<Holiday> &holiday);
     
     void observe_time_dimension(int max_time) override;
-<<<<<<< HEAD
-
     void observe_state(const ConstVectorView &then,
                        const ConstVectorView &now,
                        int time_now,
@@ -112,16 +110,11 @@
         const ConstVectorView &now,
         int time_now,
         DynamicInterceptRegressionModel *model) override;
-=======
-    void observe_state(const ConstVectorView then,
-                       const ConstVectorView now,
-                       int time_now,
-                       StateSpaceModelBase *model) override;
+
     uint state_dimension() const override {return impl_.state_dimension();}
     uint state_error_dimension() const override {
       return impl_.state_error_dimension();
     }
->>>>>>> a30a2af2
 
     // This is a required virtual function needed for MLE/MAP estimation, which
     // is not supported for this state model.  Calling this throws an exception.
@@ -167,7 +160,6 @@
     // mean.
     SparseVector observation_matrix(int t) const override;
 
-<<<<<<< HEAD
     Ptr<SparseMatrixBlock>
     dynamic_intercept_regression_observation_coefficients(
         int t, const StateSpace::MultiplexedData &data_point) const override {
@@ -175,12 +167,9 @@
                                      data_point.total_sample_size());
     }
     
-    Vector initial_state_mean() const override {return initial_state_mean_;}
-=======
     Vector initial_state_mean() const override {
       return impl_.initial_state_mean();
     }
->>>>>>> a30a2af2
 
     SpdMatrix initial_state_variance() const override {
       return impl_.initial_state_variance();
