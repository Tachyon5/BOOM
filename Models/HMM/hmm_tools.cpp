--- conflicted
+++ resolved
@@ -1,4 +1,3 @@
-<<<<<<< HEAD
 // Copyright 2018 Google LLC. All Rights Reserved.
 /*
   Copyright (C) 2005-2018 Steven L. Scott
@@ -18,58 +17,56 @@
   Foundation, Inc., 51 Franklin Street, Fifth Floor, Boston, MA  02110-1301, USA
 */
 
-=======
->>>>>>> ab18a698
-#include "Models/HMM/hmm_tools.hpp"
-#include "uint.hpp"
-#include "LinAlg/Matrix.hpp"
-#include "LinAlg/Vector.hpp"
+#include <Models/HMM/hmm_tools.hpp>
+#include <uint.hpp>
+#include <LinAlg/Matrix.hpp>
+#include <LinAlg/Vector.hpp>
 
-namespace BOOM{
+namespace BOOM {
   using BOOM::uint;
 
-    double fwd_1(Vector &pi, Matrix &P, const Matrix &logQ, const Vector &logd,
-                 const Vector &one){
-      /*----------------------------------------------------------------------
-       * Input: pi[0..S-1] is the conditionl distribution of h[t-1]|Y[t-1]
-       *        one[0..S-1] is a vector of 1's
-       *        logd[s] is logp(y[t] | model[s])
-       *        logQ[0..S-1] is the log of the square transition
-       *                     probability matrix (rows of Q sum to 1)
-       *
-       * Output:  pi[0..S-1]  is prob(h[t] | Y[t])
-       *          P[0..S-1]^2 is prob(h[t-1], h[t] | Y[t])
-       *
-       * Return:  logp(y[t] | y[1]..y[t-1])
-       * --------------------------------------------------------------------*/
-      uint S = pi.size();
-      P = logQ;
-      pi = log(pi);
-      for(uint r=0; r<S; ++r) P.row(r) += logd; // P(r,s) += logd[s]
-      for(uint s=0; s<S; ++s) P.col(s) += pi;   // P(r,s) += pi[r]
-      double m = max(P);
-      P-=m;
-      P.exp();
-      double nc = P.abs_norm();
-      P/= nc;
-      pi = one *P;
-      return m + log(nc);
-    }
+  double fwd_1(Vector &pi, Matrix &P, const Matrix &logQ, const Vector &logd,
+               const Vector &one){
+    /*----------------------------------------------------------------------
+     * Input: pi[0..S-1] is the conditionl distribution of h[t-1]|Y[t-1]
+     *        one[0..S-1] is a vector of 1's
+     *        logd[s] is logp(y[t] | model[s])
+     *        logQ[0..S-1] is the log of the square transition
+     *                     probability matrix (rows of Q sum to 1)
+     *
+     * Output:  pi[0..S-1]  is prob(h[t] | Y[t])
+     *          P[0..S-1]^2 is prob(h[t-1], h[t] | Y[t])
+     *
+     * Return:  logp(y[t] | y[1]..y[t-1])
+     * --------------------------------------------------------------------*/
+    uint S = pi.size();
+    P = logQ;
+    pi = log(pi);
+    for(uint r=0; r<S; ++r) P.row(r) += logd; // P(r,s) += logd[s]
+    for(uint s=0; s<S; ++s) P.col(s) += pi;   // P(r,s) += pi[r]
+    double m = max(P);
+    P-=m;
+    P.exp();
+    double nc = P.abs_norm();
+    P/= nc;
+    pi = one *P;
+    return m + log(nc);
+  }
 
-    void bkwd_1(Vector &pi, Matrix &P, Vector & wsp, const Vector &one){
-      /*----------------------------------------------------------------------
-       * Input:  pi[0..S-1]  is prob(h[t]|Y[n])
-       *         P[0..S-1]^2 is prob(h[t-1],h[t] | Y[t])
-       *         wsp[0..S-1] is work space
-       *         one[0..S-1] is a vector of 1's
-       *
-       * Output  pi is prob(h[t-1] | Y[n])
-       *         P is prob(h[t-1],h[t] | Y[n])
-       *----------------------------------------------------------------------*/
-      wsp = pi/(one * P);   // ratio of new pi to old pi
-      uint S = pi.size();
-      for(uint r=0; r<S; ++r) P.row(r) *= wsp;
-      pi = P * one;
-    }
+  void bkwd_1(Vector &pi, Matrix &P, Vector & wsp, const Vector &one){
+    /*----------------------------------------------------------------------
+     * Input:  pi[0..S-1]  is prob(h[t]|Y[n])
+     *         P[0..S-1]^2 is prob(h[t-1],h[t] | Y[t])
+     *         wsp[0..S-1] is work space
+     *         one[0..S-1] is a vector of 1's
+     *
+     * Output  pi is prob(h[t-1] | Y[n])
+     *         P is prob(h[t-1],h[t] | Y[n])
+     *----------------------------------------------------------------------*/
+    wsp = pi/(one * P);   // ratio of new pi to old pi
+    uint S = pi.size();
+    for(uint r=0; r<S; ++r) P.row(r) *= wsp;
+    pi = P * one;
+  }
 
 }