// Copyright 2018 Google LLC. All Rights Reserved.
/*
  Copyright (C) 2005 Steven L. Scott

  This library is free software; you can redistribute it and/or
  modify it under the terms of the GNU Lesser General Public
  License as published by the Free Software Foundation; either
  version 2.1 of the License, or (at your option) any later version.

  This library is distributed in the hope that it will be useful,
  but WITHOUT ANY WARRANTY; without even the implied warranty of
  MERCHANTABILITY or FITNESS FOR A PARTICULAR PURPOSE.  See the GNU
  Lesser General Public License for more details.

  You should have received a copy of the GNU Lesser General Public
  License along with this library; if not, write to the Free Software
  Foundation, Inc., 51 Franklin Street, Fifth Floor, Boston, MA  02110-1301, USA
*/
#ifndef BOOM_MODEL_TYPES_HPP
#define BOOM_MODEL_TYPES_HPP

#include <set>

#include "BOOM.hpp"
#include "LinAlg/Matrix.hpp"
#include "LinAlg/Vector.hpp"
#include "Models/DataTypes.hpp"
#include "Models/ParamTypes.hpp"
#include "distributions/rng.hpp"

namespace BOOM {

  class PosteriorSampler;

  // A Model is the basic unit of operation in statistical learning.
  // In BOOM, each Model manages Params, Data, and learning methods.
  // a Model should also inherit from a ParamPolicy, a DataPolicy, and
  // a PriorPolicy.
  //
  // If the recommended set of policies are used, to inherit from
  // Model a class must provide:
  //   * clone()   (covariant return)
  //
  // Any class inheriting from model should do so virtually, because
  // Model contains a reference count that should not be duplicated.
  class Model : private RefCounted {
   public:
    friend void intrusive_ptr_add_ref(Model *d) { d->up_count(); }
    friend void intrusive_ptr_release(Model *d) {
      d->down_count();
      if (d->ref_count() == 0) delete d;
    }

    //------ constructors, destructors, operator=/== -----------
    Model();
    Model(const Model &rhs);  // ref count is not copied

    // The result of clone() (and copies generally) should have
    // identical parameters in distinct memory.  It should not have
    // any data assigned.  Nor should it include the same priors and
    // sampling methods.
    virtual Model *clone() const = 0;

    virtual ~Model() {}

    //----------- parameter interface  ---------------------
    // implemented in ParmPolicy
    virtual ParamVector parameter_vector() = 0;
    virtual const ParamVector parameter_vector() const = 0;

    virtual Vector vectorize_params(bool minimal = true) const;
    virtual void unvectorize_params(const Vector &v, bool minimal = true);

    //------------ functions implemented in DataPolicy -----

    // add_data adds 'dp' to the set of Data objects managed by the
    // model.  It is assumed that dp points to a Data object of the
    // type produced by the concrete model.  The Data type is made
    // concrete in the model's DataPolicy.
    virtual void add_data(const Ptr<Data> &dp) = 0;

    // Discard all the data that has been added using add_data().
    virtual void clear_data() = 0;

    // Combine the data managed by other_model with the data managed
    // by *this.  If just_suf is true and the model has sufficient
    // statistics, the actual data from 'other_model' is not copied.
    virtual void combine_data(const Model &other_model,
                              bool just_suf = true) = 0;

    //------------ functions over-ridden in PriorPolicy ----
    virtual void sample_posterior() = 0;
    virtual double logpri() const = 0;  // evaluates current params
    virtual void set_method(const Ptr<PosteriorSampler> &) = 0;
    virtual int number_of_sampling_methods() const = 0;

   protected:
    virtual PosteriorSampler *sampler(int i) = 0;
    virtual PosteriorSampler const *const sampler(int i) const = 0;
  };

  //============= mix-in classes =========================================

  class IntModel : virtual public Model {
   public:
    // Evaluate the log probability mass function at x.  Return
    // negative_infinity() For values of x outside the support of the
    // model.
    virtual double logp(int x) const = 0;
  };

  //======================================================================
  // A MLE_Model has parameters that can be estimated by maximum likelihood.
  class MLE_Model : virtual public Model {
   public:
    MLE_Model() : status_(NOT_CALLED) {}
    // Set the paramters to their maximum likelihood estimates.
    virtual void mle() = 0;
    virtual void initialize_params();
    enum MleStatus { NOT_CALLED = -1, FAILURE = 0, SUCCESS = 1 };
    MleStatus mle_status() const { return status_; }
    const std::string &mle_error_message() const { return error_message_; }
    bool mle_success() const { return status_ == SUCCESS; }

   private:
    MleStatus status_;
    std::string error_message_;

   protected:
    void set_status(MleStatus status, const string &error_message) {
      status_ = status;
      error_message_ = error_message;
    }
  };
  //======================================================================
  // A PosteriorModeModel has parameters that can be estimated by their
  // posterior mode.
  class PosteriorModeModel : virtual public Model {
   public:
    // Set parameters to their MAP (posterior mode maximizing) values.
    // In most cases, the work for this call will have to be delegated
    // to a posterior sampler that knows how to find the posterior
    // mode.  The default implementation for this method is
    // 1) check that a posterior sampler has been set.  Throw if not.
    // 2) check that the posterior sampler implements
    //    find_posterior_mode.  Throw if not.
    // 3) call the posterior sampler's find_posterior_mode method.
    //
    // Args:
    //   epsilon: If the mode finding algorithm is iterative, use
    //     epsilon as its convergence criterion.
    virtual void find_posterior_mode(double epsilon = 1e-5);

    // A model can only find a posterior mode if it has been assigned
    // a PosteriorSampler that can help out.  This function returns
    // 'true' if an appropriate sampler has been assigned, and 'false'
    // otherwise.
    bool can_find_posterior_mode() const;

    // Pass the parameters on to the PosteriorSampler with a request
    // to evaluate the log prior density.  This can result in an
    // exception being thrown if no sampler was assigned (or if
    // multiple samplers were assigned), or if the assigned sampler
    // can't do the evaluation.  To check that the operation is safe,
    // check can_evaluate_log_prior_density() before calling this
    // function.
    double log_prior_density(const ConstVectorView &parameters) const;

    // Returns 'true' if the model was assigned a single
    // PosteriorSampler that is capable of evaluating
    // log_prior_density.  Returns 'false' otherwise.
    bool can_evaluate_log_prior_density() const;

    // Pass the parameters on to the PosteriorSampler with a request
    // to evaluate the gradient of the log prior density.  This can
    // result in an exception being thrown if no sampler was assigned
    // (or if multiple samplers were assigned), or if the assigned
    // sampler can't do the evaluation.  To check that the operation
    // is safe, check can_increment_log_prior_gradient() before
    // calling this function.
    //
    // Args:
    //   parameters: The model parameters where the log prior density
    //     is to be evaluated.
    //   gradient: The gradient of log_prior_density will be added to
    //     the elements already in gradient.  This is to facilitate
    //     computations like log_posterior = log_prior +
    //     log_likelihood, where the likelihood gradient may already
    //     have been computed.
    //
    // Returns:
    //   The value of log prior density at parameters.
    double increment_log_prior_gradient(const ConstVectorView &parameters,
                                        VectorView gradient) const;

    // Returns 'true' if the model has been assigned a single
    // PosteriorSampler capable of computing the gradient of the log
    // prior density.  Returns false otherwise.
    bool can_increment_log_prior_gradient() const;
  };
  //======================================================================
  class LoglikeModel : public MLE_Model {
   public:
    // Evaluate log likelihood at the given parameter vector.
    virtual double loglike(const Vector &theta) const = 0;

    // Evaluate log likelihood with the current set of model parameters.
    virtual double log_likelihood() const {
      return loglike(vectorize_params(true));
    }

    // Set model parameters to their maximum likelihood estimates.
    void mle() override;
  };

  class dLoglikeModel : public LoglikeModel {
   public:
    virtual double dloglike(const Vector &x, Vector &g) const = 0;
    void mle() override;
  };

  class d2LoglikeModel : public dLoglikeModel {
   public:
    virtual double d2loglike(const Vector &x, Vector &g, Matrix &H) const = 0;
    void mle() override;
    virtual double mle_result(Vector &gradient, Matrix &hessian);
  };

  class NumOptModel : public d2LoglikeModel {
   public:
    virtual double Loglike(const Vector &x, Vector &g, Matrix &H,
                           uint nd) const = 0;
    double loglike(const Vector &x) const override {
      Vector g;
      Matrix h;
      return Loglike(x, g, h, 0);
    }
    double dloglike(const Vector &x, Vector &g) const override {
      Matrix h;
      return Loglike(x, g, h, 1);
    }
    double d2loglike(const Vector &x, Vector &g, Matrix &h) const override {
      return Loglike(x, g, h, 2);
    }
  };
  //======================================================================
  class LatentVariableModel : virtual public Model {
   public:
    virtual void impute_latent_data(RNG &rng) = 0;
  };
  //======================================================================
  class CorrelationModel : virtual public Model {
   public:
    virtual double logp(const CorrelationMatrix &) const = 0;
  };
  //======================================================================
  class MixtureComponent : virtual public Model {
   public:
    MixtureComponent() : component_(-1) {}

    virtual double pdf(const Data *, bool logscale) const = 0;

    // The number of data points that have been allocated to this model.  This
    // might have been called "sample_size", but that sometimes refers to
    // certain model parameters, such as the beta distribution.
    virtual int number_of_observations() const = 0;

    MixtureComponent *clone() const override = 0;

    //----------------------------------------------------------------------
    // Tools for keeping track of a mixture component's position in a finite
    // mixture model or the like.
    int mixture_component_index() const { return component_; }

    // Values less than zero indicate that a component is purposefully unused.
    void set_mixture_component_index(int i) { component_ = i; }

    void decrement_mixture_component_index() { --component_; }

    void increment_mixture_component_index() { ++component_; }

   private:
    int component_;
  };

  //======================================================================
  class ConjugateModel : virtual public Model {
   public:
    virtual ConjugateModel *clone() const override = 0;
  };
  //======================================================================

  // A mixture component that can also call remove_data, which is an important
  // ability for components assigned to a Dirichlet process.
  //
<<<<<<< HEAD
  // TODO: Remove this class once enough MixtureComponent child classes have had
  // this ability added,
  class DirichletProcessMixtureComponent
      : virtual public MixtureComponent {
=======
  // TODO(stevescott): Remove this class once enough MixtureComponent child
  // classes have had this ability added,
  class DirichletProcessMixtureComponent : virtual public MixtureComponent {
>>>>>>> a30a2af2
   public:
    DirichletProcessMixtureComponent *clone() const override = 0;

    // Returns the vector of data stored by the model.
    virtual std::set<Ptr<Data>> abstract_data_set() const = 0;

    virtual void remove_data(const Ptr<Data> &dp) = 0;

    virtual double log_likelihood() const = 0;
  };

  //======================================================================
  class ConjugateDirichletProcessMixtureComponent
      : virtual public ConjugateModel,
        virtual public DirichletProcessMixtureComponent {
   public:
    ConjugateDirichletProcessMixtureComponent *clone() const override = 0;
  };

}  // namespace BOOM
#endif  // BOOM_MODEL_TYPES_HPP<|MERGE_RESOLUTION|>--- conflicted
+++ resolved
@@ -293,16 +293,10 @@
   // A mixture component that can also call remove_data, which is an important
   // ability for components assigned to a Dirichlet process.
   //
-<<<<<<< HEAD
   // TODO: Remove this class once enough MixtureComponent child classes have had
   // this ability added,
   class DirichletProcessMixtureComponent
       : virtual public MixtureComponent {
-=======
-  // TODO(stevescott): Remove this class once enough MixtureComponent child
-  // classes have had this ability added,
-  class DirichletProcessMixtureComponent : virtual public MixtureComponent {
->>>>>>> a30a2af2
    public:
     DirichletProcessMixtureComponent *clone() const override = 0;
 
