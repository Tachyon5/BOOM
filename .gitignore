--- conflicted
+++ resolved
@@ -1,23 +1,16 @@
 python_package/*
 rpackage/*
 TAGS
-<<<<<<< HEAD
+*.o
 *__pycache__
-*.o
 *~
+.Rhistory
+.python-version
+bar
+baz
 bazel-*
-=======
-*.o
-*~
-bazel-*
-*pycache*
-.Rhistory
 blah
 foo
-bar
-baz
 qux
-.python-version
 *.egg-info
-build
->>>>>>> 2c86a1ac
+build