TOP_HDRS = glob(["*.hpp"])

BMATH_HDRS = glob(["Bmath/*.hpp"])

BMATH_SRCS = glob(["Bmath/*.cpp"])

LINALG_SRCS = glob(["LinAlg/*.cpp"])

LINALG_HDRS = glob(["LinAlg/*.hpp"])

EIGEN_HDRS = glob(["Eigen/**"])

SAMPLER_SRCS = glob([
    "Samplers/*.cpp",
    "Samplers/Gilks/arms.cpp",
])

SAMPLER_HDRS = glob([
    "Samplers/*.hpp",
    "Samplers/Gilks/arms.hpp",
])

TARGETFUN_SRCS = glob(["TargetFun/*.cpp"])

TARGETFUN_HDRS = glob(["TargetFun/*.hpp"])

### Don't forget to exclude stuff that we don't want
CPPUTIL_SRCS = glob(["cpputil/*.cpp"])

CPPUTIL_HDRS = glob(["cpputil/*.hpp"])

DISTRIBUTIONS_SRCS = glob(["distributions/*.cpp"])

DISTRIBUTIONS_HDRS = glob(["distributions/*.hpp"])

MATH_SRCS = glob([
    "math/*.cpp",
    "math/cephes/*.cpp",
    "math/cephes/*.hpp",
<<<<<<< HEAD
])
=======
])	
>>>>>>> fcd29b3c

MATH_HDRS = glob(["math/*.hpp"])

MODELS_SRCS = glob([
    "Models/*.cpp",
    "Models/Policies/*.cpp",
    "Models/PosteriorSamplers/*.cpp",
])

MODELS_HDRS = glob([
    "Models/*.hpp",
    "Models/Policies/*.hpp",
    "Models/PosteriorSamplers/*.hpp",
])

NUMOPT_SRCS = glob(["numopt/*.cpp"])

NUMOPT_HDRS = glob(["numopt/*.hpp"])

STATS_SRCS = glob(["stats/*.cpp"])

STATS_HDRS = glob(["stats/*.hpp"])

GLM_SRCS = glob([
    "Models/Glm/*.cpp",
    "Models/Glm/PosteriorSamplers/*.cpp",
])

GLM_HDRS = glob([
    "Models/Glm/*.hpp",
    "Models/Glm/PosteriorSamplers/*.hpp",
])

HMM_SRCS = glob([
    "Models/HMM/*.cpp",
    "Models/HMM/PosteriorSamplers/*.cpp",
])

HMM_HDRS = glob([
    "Models/HMM/*.hpp",
    "Models/HMM/PosteriorSamplers/*.hpp",
])

HIERARCHICAL_SRCS = glob([
    "Models/Hierarchical/*.cpp",
    "Models/Hierarchical/PosteriorSamplers/*.cpp",
])

HIERARCHICAL_HDRS = glob([
    "Models/Hierarchical/*.hpp",
    "Models/Hierarchical/PosteriorSamplers/*.hpp",
])

IRT_SRCS = glob([
    "Models/IRT/*.cpp",
    "Models/IRT/PosteriorSamplers/*.cpp",
])

IRT_HDRS = glob([
    "Models/IRT/*.hpp",
    "Models/IRT/PosteriorSamplers/*.hpp",
])

MIXTURE_SRCS = glob([
    "Models/Mixtures/*.cpp",
    "Models/Mixtures/PosteriorSamplers/*.cpp",
])

MIXTURE_HDRS = glob([
    "Models/Mixtures/*.hpp",
    "Models/Mixtures/PosteriorSamplers/*.hpp",
])

POINT_PROCESS_SRCS = glob([
    "Models/PointProcesses/*.cpp",
    "Models/PointProcesses/PosteriorSamplers/*.cpp",
])

POINT_PROCESS_HDRS = glob([
    "Models/PointProcesses/*.hpp",
    "Models/PointProcesses/PosteriorSamplers/*.hpp",
])

STATE_SPACE_SRCS = glob([
    "Models/StateSpace/*.cpp",
    "Models/StateSpace/Filters/*.cpp",
    "Models/StateSpace/StateModels/*.cpp",
    "Models/StateSpace/PosteriorSamplers/*.cpp",
])

STATE_SPACE_HDRS = glob([
    "Models/StateSpace/*.hpp",
    "Models/StateSpace/Filters/*.hpp",
    "Models/StateSpace/StateModels/*.hpp",
    "Models/StateSpace/PosteriorSamplers/*.hpp",
])

TIMESERIES_SRCS = glob([
    "Models/TimeSeries/*.cpp",
    "Models/TimeSeries/PosteriorSamplers/*.cpp",
])

TIMESERIES_HDRS = glob([
    "Models/TimeSeries/*.hpp",
    "Models/TimeSeries/PosteriorSamplers/*.hpp",
])

BOOM_SRCS = BMATH_SRCS + \
            LINALG_SRCS + \
            SAMPLER_SRCS + \
            TARGETFUN_SRCS + \
            CPPUTIL_SRCS + \
            DISTRIBUTIONS_SRCS + \
            MATH_SRCS + \
            MODELS_SRCS + \
            NUMOPT_SRCS + \
            STATS_SRCS + \
            GLM_SRCS + \
            HMM_SRCS + \
            HIERARCHICAL_SRCS + \
            IRT_SRCS + \
            MIXTURE_SRCS + \
            POINT_PROCESS_SRCS + \
            STATE_SPACE_SRCS + \
            TIMESERIES_SRCS

BOOM_HDRS = TOP_HDRS + \
            BMATH_HDRS + \
            LINALG_HDRS + \
            EIGEN_HDRS + \
            SAMPLER_HDRS + \
            TARGETFUN_HDRS + \
            CPPUTIL_HDRS + \
            DISTRIBUTIONS_HDRS + \
            MATH_HDRS + \
            MODELS_HDRS + \
            NUMOPT_HDRS + \
            STATS_HDRS + \
            GLM_HDRS + \
            HMM_HDRS + \
            HIERARCHICAL_HDRS + \
            IRT_HDRS + \
            MIXTURE_HDRS + \
            POINT_PROCESS_HDRS + \
            STATE_SPACE_HDRS + \
            TIMESERIES_HDRS

cc_library(
    name = "boom",
    srcs = BOOM_SRCS,
    hdrs = BOOM_HDRS,
    copts = [
        "-I/usr/local/include",
        "-std=c++11",
        "-Wnosign-compare",
        "-isystem $(GENDIR)",
        "-Wno-sign-compare",
    ],
    #    includes = ["."],
    linkopts = [
        "-L/usr/local/lib",
        "-L/usr/lib",
        "-lm",
    ],
    visibility = ["//visibility:public"],
)<|MERGE_RESOLUTION|>--- conflicted
+++ resolved
@@ -37,11 +37,7 @@
     "math/*.cpp",
     "math/cephes/*.cpp",
     "math/cephes/*.hpp",
-<<<<<<< HEAD
-])
-=======
-])	
->>>>>>> fcd29b3c
+])
 
 MATH_HDRS = glob(["math/*.hpp"])
 
