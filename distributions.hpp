--- conflicted
+++ resolved
@@ -173,7 +173,6 @@
   // exp(loglam).
   double rlexp(double loglam);
   double rlexp_mt(RNG &rng, double loglam);
-<<<<<<< HEAD
 
   // Generalized extreme value distribution.
 
@@ -182,8 +181,6 @@
   double dgig(double x, double lambda, double psi, double chi, bool logscale = false);
   double rgig_mt(RNG &rng, double lambda, double psi, double chi);
   double gig_mean(double lambda, double psi, double chi);
-=======
->>>>>>> 1371989a
 
   //===========================================================================
   // extreme value distribution with centrality parameter 'mu + gamma', where
