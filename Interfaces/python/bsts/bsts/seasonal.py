import BayesBoom as boom
import numpy as np
import R
from .state_models import StateModel


class SeasonalStateModel(StateModel):
    """
    Seasonal state model.  TODO(steve): build this.
    """

    def __init__(self,
                 y,
                 nseasons: int,
                 season_duration: int = 1,
                 initial_state_prior: boom.MvnModel = None,
                 innovation_sd_prior: R.SdPrior = None,
                 sdy: float = None):
        """
        Args:
          y: The time series being modeled.  This can be omitted if either (a)
            initial_state_prior and sdy and initial_y are passed, or (b) sdy
            and initial_y are passed.
          nseasons: The number of seasons in a cycle.
          season_duration:  The number of time periods each season.  See below.
          initial_state_prior: A multivariate normal distribution of dimension
            nseasons - 1.  This is a distribution on the seasonal value at time
            0 and on the nseasons-2 previous values.  If None is passed then a
            default prior will be assumed.
          innovation_sd_prior: Prior distribution on the standard deviation of
            the innovation terms.  If None, then a default prior will be
            assumed.
          sdy: The standard deviation of the time series being modeled.

        Details:

        """
        self._state_model = boom.SeasonalStateModel(
            nseasons=nseasons, season_duration=season_duration)

        if initial_state_prior is None:
            if sdy is None:
                if y is None:
                    raise Exception("One of 'y', 'sdy', or "
                                    "'initial_state_prior' must be supplied.")
                sdy = np.nanstd(y)
            initial_state_prior = self._default_initial_state_prior(sdy)
        if innovation_sd_prior is None:
            if sdy is None:
                if y is None:
                    raise Exception("One of 'y', 'sdy', or "
                                    "'innovation_sd_prior' must be supplied.")
                sdy = np.nanstd(y)
            innovation_sd_prior = self._default_sigma_prior(sdy)

        self._state_model.set_initial_state_mean(
            initial_state_prior.mu)
        self._state_model.set_initial_state_variance(
            initial_state_prior.Sigma)

        innovation_precision_prior = boom.ChisqModel(
            innovation_sd_prior.sigma_guess,
            innovation_sd_prior.sample_size)
        state_model_sampler = boom.ZeroMeanGaussianConjSampler(
            self._state_model,
            innovation_precision_prior,
            seeding_rng=boom.GlobalRng.rng)

        state_model_sampler.set_sigma_upper_limit(
            innovation_sd_prior.upper_limit)
        self._state_model.set_method(state_model_sampler)

        self._state_contribution = None

    def __repr__(self):
        ans = f"A SeasonalStateModel with {self.nseasons} "
        ans += f"seasonas of duration {self.season_duration}, and "
        ans += f"residual sd {self._state_model.sigma}."
        return ans

    @property
    def nseasons(self):
        return self._state_model.nseasons

    @property
    def season_duration(self):
        return self._state_model.season_duration

    @property
    def state_dimension(self):
        return self.nseasons - 1

    def allocate_space(self, niter, time_dimension):
        self.sigma_draws = np.zeros(niter)
        self._state_contribution = np.zeros((niter, time_dimension))

<<<<<<< HEAD
    def record_state(self, i, state_matrix):
        self.sigma_draws[i] = self._state_model.sigma
        self._state_contribution[i, :] = state_matrix[self._state_index, :]
=======
    def record_state(self, iteration, state_matrix):
        self.sigma_draws[iteration] = self._state_model.sigma
        self.state_contribution[iteration, :] = state_matrix[
            self._state_index, :]
>>>>>>> 518e43c7

    def plot_state_contribution(self, ax, **kwargs):
        if self.nseasons > 12:
            return self.plot_state_contribution_default(ax, **kwargs)

    @staticmethod
    def _default_sigma_prior(sdy):
        """
        The default prior to use for the innovation standard deviation.
        """
        return R.SdPrior(.01 * sdy, upper_limit=sdy)

    def _default_initial_state_prior(self, sdy):
        """
        The default prior to use for the initial state vector.
        """
        dim = self.nseasons - 1
        return boom.MvnModel(
            boom.Vector(np.zeros(dim).astype(float)),
            boom.SpdMatrix(np.diag(np.full(dim, float(sdy)))))<|MERGE_RESOLUTION|>--- conflicted
+++ resolved
@@ -94,16 +94,10 @@
         self.sigma_draws = np.zeros(niter)
         self._state_contribution = np.zeros((niter, time_dimension))
 
-<<<<<<< HEAD
-    def record_state(self, i, state_matrix):
-        self.sigma_draws[i] = self._state_model.sigma
-        self._state_contribution[i, :] = state_matrix[self._state_index, :]
-=======
     def record_state(self, iteration, state_matrix):
         self.sigma_draws[iteration] = self._state_model.sigma
         self.state_contribution[iteration, :] = state_matrix[
             self._state_index, :]
->>>>>>> 518e43c7
 
     def plot_state_contribution(self, ax, **kwargs):
         if self.nseasons > 12:
